--- conflicted
+++ resolved
@@ -258,10 +258,10 @@
                 return HTTPNoContent(request=req)
             return HTTPNotFound()
 
-    def _update_or_create(self, req, broker, timestamp):
+    def _update_or_create(self, req, broker, timestamp, new_container_policy):
         if not os.path.exists(broker.db_file):
             try:
-                broker.initialize(timestamp)
+                broker.initialize(timestamp, new_container_policy)
             except DatabaseAlreadyExists:
                 pass
             else:
@@ -270,6 +270,12 @@
         broker.update_put_timestamp(timestamp)
         if broker.is_deleted():
             raise HTTPConflict(request=req)
+        else:
+            broker_policy = broker.get_info()['storage_policy_index']
+            if not created and broker_policy != new_container_policy:
+                raise HTTPConflict(request=req)
+            elif created and broker_policy != new_container_policy:
+                broker.set_storage_policy_index(new_container_policy)
         return created
 
     @public
@@ -311,39 +317,8 @@
                               req.headers['x-etag'])
             return HTTPCreated(request=req)
         else:   # put container
-<<<<<<< HEAD
-            initialized_with_policy = False
-            if not os.path.exists(broker.db_file):
-                try:
-                    broker.initialize(timestamp, new_container_policy)
-                    created = True
-                    initialized_with_policy = True
-                except DatabaseAlreadyExists:
-                    created = False
-            else:
-                created = broker.is_deleted()
-                broker.update_put_timestamp(timestamp)
-                if broker.is_deleted():
-                    return HTTPConflict(request=req)
-
-            if not created and requested_policy_index is not None:
-                # We have a container DB already, but someone has told us what
-                # storage policy to use. You can't change it for an existing
-                # container, but if the client has passed in the same index we
-                # have already, we'll forgive them.
-                current_policy_index = \
-                    broker.get_info()['storage_policy_index']
-                if requested_policy_index != current_policy_index:
-                    # Modifying a storage policy is prohibited
-                    return HTTPConflict(request=req)
-            elif created and not initialized_with_policy:
-                # We've just revived a deleted container: the database is
-                # there, but it was marked deleted. We need to update its
-                # storage policy index.
-                broker.set_storage_policy_index(new_container_policy)
-=======
-            created = self._update_or_create(req, broker, timestamp)
->>>>>>> f73c6c50
+            created = self._update_or_create(req, broker, timestamp,
+                                             new_container_policy)
             metadata = {}
             metadata.update(
                 (key, (value, timestamp))
