# Copyright (c) 2010-2011 OpenStack, LLC.
#
# Licensed under the Apache License, Version 2.0 (the "License");
# you may not use this file except in compliance with the License.
# You may obtain a copy of the License at
#
#    http://www.apache.org/licenses/LICENSE-2.0
#
# Unless required by applicable law or agreed to in writing, software
# distributed under the License is distributed on an "AS IS" BASIS,
# WITHOUT WARRANTIES OR CONDITIONS OF ANY KIND, either express or
# implied.
# See the License for the specific language governing permissions and
# limitations under the License.

"""Miscellaneous utility functions for use with Swift."""

import errno
import fcntl
import os
import pwd
import signal
import sys
import time
import mimetools
from hashlib import md5
from random import shuffle
from urllib import quote
from contextlib import contextmanager
import ctypes
import ctypes.util
import struct
from ConfigParser import ConfigParser, NoSectionError, NoOptionError
from optparse import OptionParser
from tempfile import mkstemp
import cPickle as pickle
<<<<<<< HEAD
import glob

=======
from urlparse import urlparse as stdlib_urlparse, ParseResult
>>>>>>> b2e0b926

import eventlet
from eventlet import greenio, GreenPool, sleep, Timeout, listen
from eventlet.green import socket, subprocess, ssl, thread, threading
import netifaces

from swift.common.exceptions import LockTimeout, MessageTimeout

# logging doesn't import patched as cleanly as one would like
from logging.handlers import SysLogHandler
import logging
logging.thread = eventlet.green.thread
logging.threading = eventlet.green.threading
logging._lock = logging.threading.RLock()
# setup notice level logging
NOTICE = 25
logging._levelNames[NOTICE] = 'NOTICE'
SysLogHandler.priority_map['NOTICE'] = 'notice'

# These are lazily pulled from libc elsewhere
_sys_fallocate = None
_posix_fadvise = None

# Used by hash_path to offer a bit more security when generating hashes for
# paths. It simply appends this value to all paths; guessing the hash a path
# will end up with would also require knowing this suffix.
hash_conf = ConfigParser()
HASH_PATH_SUFFIX = ''
if hash_conf.read('/etc/swift/swift.conf'):
    try:
        HASH_PATH_SUFFIX = hash_conf.get('swift-hash',
                                         'swift_hash_path_suffix')
    except (NoSectionError, NoOptionError):
        pass

# Used when reading config values
TRUE_VALUES = set(('true', '1', 'yes', 'True', 'Yes', 'on', 'On'))


def validate_configuration():
    if HASH_PATH_SUFFIX == '':
        print "Error: [swift-hash]: swift_hash_path_suffix missing from " \
                "/etc/swift/swift.conf"
        sys.exit(1)
        


def load_libc_function(func_name):
    """
    Attempt to find the function in libc, otherwise return a no-op func.

    :param func_name: name of the function to pull from libc.
    """
    try:
        libc = ctypes.CDLL(ctypes.util.find_library('c'))
        return getattr(libc, func_name)
    except AttributeError:
        logging.warn(_("Unable to locate %s in libc.  Leaving as a no-op."),
                     func_name)

        def noop_libc_function(*args):
            return 0
        return noop_libc_function


def get_param(req, name, default=None):
    """
    Get parameters from an HTTP request ensuring proper handling UTF-8
    encoding.

    :param req: Webob request object
    :param name: parameter name
    :param default: result to return if the parameter is not found
    :returns: HTTP request parameter value
    """
    value = req.str_params.get(name, default)
    if value:
        value.decode('utf8')    # Ensure UTF8ness
    return value


def fallocate(fd, size):
    """
    Pre-allocate disk space for a file file.

    :param fd: file descriptor
    :param size: size to allocate (in bytes)
    """
    global _sys_fallocate
    if _sys_fallocate is None:
        _sys_fallocate = load_libc_function('fallocate')
    if size > 0:
        # 1 means "FALLOC_FL_KEEP_SIZE", which means it pre-allocates invisibly
        ret = _sys_fallocate(fd, 1, 0, ctypes.c_uint64(size))
        # XXX: in (not very thorough) testing, errno always seems to be 0?
        err = ctypes.get_errno()
        if ret and err not in (0, errno.ENOSYS):
            raise OSError(err, 'Unable to fallocate(%s)' % size)


def drop_buffer_cache(fd, offset, length):
    """
    Drop 'buffer' cache for the given range of the given file.

    :param fd: file descriptor
    :param offset: start offset
    :param length: length
    """
    global _posix_fadvise
    if _posix_fadvise is None:
        _posix_fadvise = load_libc_function('posix_fadvise')
    # 4 means "POSIX_FADV_DONTNEED"
    ret = _posix_fadvise(fd, ctypes.c_uint64(offset),
                        ctypes.c_uint64(length), 4)
    if ret != 0:
        logging.warn("posix_fadvise(%s, %s, %s, 4) -> %s"
                     % (fd, offset, length, ret))


def normalize_timestamp(timestamp):
    """
    Format a timestamp (string or numeric) into a standardized
    xxxxxxxxxx.xxxxx format.

    :param timestamp: unix timestamp
    :returns: normalized timestamp as a string
    """
    return "%016.05f" % (float(timestamp))


def mkdirs(path):
    """
    Ensures the path is a directory or makes it if not. Errors if the path
    exists but is a file or on permissions failure.

    :param path: path to create
    """
    if not os.path.isdir(path):
        try:
            os.makedirs(path)
        except OSError, err:
            if err.errno != errno.EEXIST or not os.path.isdir(path):
                raise


def renamer(old, new):  # pragma: no cover
    """
    Attempt to fix^H^H^Hhide race conditions like empty object directories
    being removed by backend processes during uploads, by retrying.

    :param old: old path to be renamed
    :param new: new path to be renamed to
    """
    try:
        mkdirs(os.path.dirname(new))
        os.rename(old, new)
    except OSError:
        mkdirs(os.path.dirname(new))
        os.rename(old, new)


def split_path(path, minsegs=1, maxsegs=None, rest_with_last=False):
    """
    Validate and split the given HTTP request path.

    **Examples**::

        ['a'] = split_path('/a')
        ['a', None] = split_path('/a', 1, 2)
        ['a', 'c'] = split_path('/a/c', 1, 2)
        ['a', 'c', 'o/r'] = split_path('/a/c/o/r', 1, 3, True)

    :param path: HTTP Request path to be split
    :param minsegs: Minimum number of segments to be extracted
    :param maxsegs: Maximum number of segments to be extracted
    :param rest_with_last: If True, trailing data will be returned as part
                           of last segment.  If False, and there is
                           trailing data, raises ValueError.
    :returns: list of segments with a length of maxsegs (non-existant
              segments will return as None)
    :raises: ValueError if given an invalid path
    """
    if not maxsegs:
        maxsegs = minsegs
    if minsegs > maxsegs:
        raise ValueError('minsegs > maxsegs: %d > %d' % (minsegs, maxsegs))
    if rest_with_last:
        segs = path.split('/', maxsegs)
        minsegs += 1
        maxsegs += 1
        count = len(segs)
        if segs[0] or count < minsegs or count > maxsegs or \
           '' in segs[1:minsegs]:
            raise ValueError('Invalid path: %s' % quote(path))
    else:
        minsegs += 1
        maxsegs += 1
        segs = path.split('/', maxsegs)
        count = len(segs)
        if segs[0] or count < minsegs or count > maxsegs + 1 or \
           '' in segs[1:minsegs] or (count == maxsegs + 1 and segs[maxsegs]):
            raise ValueError('Invalid path: %s' % quote(path))
    segs = segs[1:maxsegs]
    segs.extend([None] * (maxsegs - 1 - len(segs)))
    return segs


class NullLogger():
    """A no-op logger for eventlet wsgi."""

    def write(self, *args):
        #"Logs" the args to nowhere
        pass


class LoggerFileObject(object):

    def __init__(self, logger):
        self.logger = logger

    def write(self, value):
        value = value.strip()
        if value:
            if 'Connection reset by peer' in value:
                self.logger.error(_('STDOUT: Connection reset by peer'))
            else:
                self.logger.error(_('STDOUT: %s'), value)

    def writelines(self, values):
        self.logger.error(_('STDOUT: %s'), '#012'.join(values))

    def close(self):
        pass

    def flush(self):
        pass

    def __iter__(self):
        return self

    def next(self):
        raise IOError(errno.EBADF, 'Bad file descriptor')

    def read(self, size=-1):
        raise IOError(errno.EBADF, 'Bad file descriptor')

    def readline(self, size=-1):
        raise IOError(errno.EBADF, 'Bad file descriptor')

    def tell(self):
        return 0

    def xreadlines(self):
        return self


# double inheritance to support property with setter
class LogAdapter(logging.LoggerAdapter, object):
    """
    A Logger like object which performs some reformatting on calls to
    :meth:`exception`.  Can be used to store a threadlocal transaction id.
    """

    _txn_id = threading.local()

    def __init__(self, logger, server):
        logging.LoggerAdapter.__init__(self, logger, {})
        self.server = server
        setattr(self, 'warn', self.warning)

    @property
    def txn_id(self):
        if hasattr(self._txn_id, 'value'):
            return self._txn_id.value

    @txn_id.setter
    def txn_id(self, value):
        self._txn_id.value = value

    def getEffectiveLevel(self):
        return self.logger.getEffectiveLevel()

    def process(self, msg, kwargs):
        """
        Add extra info to message
        """
        kwargs['extra'] = {'server': self.server, 'txn_id': self.txn_id}
        return msg, kwargs

    def notice(self, msg, *args, **kwargs):
        """
        Convenience function for syslog priority LOG_NOTICE. The python
        logging lvl is set to 25, just above info.  SysLogHandler is
        monkey patched to map this log lvl to the LOG_NOTICE syslog
        priority.
        """
        self.log(NOTICE, msg, *args, **kwargs)

    def _exception(self, msg, *args, **kwargs):
        logging.LoggerAdapter.exception(self, msg, *args, **kwargs)

    def exception(self, msg, *args, **kwargs):
        _junk, exc, _junk = sys.exc_info()
        call = self.error
        emsg = ''
        if isinstance(exc, OSError):
            if exc.errno in (errno.EIO, errno.ENOSPC):
                emsg = str(exc)
            else:
                call = self._exception
        elif isinstance(exc, socket.error):
            if exc.errno == errno.ECONNREFUSED:
                emsg = _('Connection refused')
            elif exc.errno == errno.EHOSTUNREACH:
                emsg = _('Host unreachable')
            elif exc.errno == errno.ETIMEDOUT:
                emsg = _('Connection timeout')
            else:
                call = self._exception
        elif isinstance(exc, eventlet.Timeout):
            emsg = exc.__class__.__name__
            if hasattr(exc, 'seconds'):
                emsg += ' (%ss)' % exc.seconds
            if isinstance(exc, MessageTimeout):
                if exc.msg:
                    emsg += ' %s' % exc.msg
        else:
            call = self._exception
        call('%s: %s' % (msg, emsg), *args, **kwargs)


class TxnFormatter(logging.Formatter):
    """
    Custom logging.Formatter will append txn_id to a log message if the record
    has one and the message does not.
    """
    def format(self, record):
        msg = logging.Formatter.format(self, record)
        if (record.txn_id and record.levelno != logging.INFO and
            record.txn_id not in msg):
            msg = "%s (txn: %s)" % (msg, record.txn_id)
        return msg


def get_logger(conf, name=None, log_to_console=False, log_route=None,
               fmt="%(server)s %(message)s"):
    """
    Get the current system logger using config settings.

    **Log config and defaults**::

        log_facility = LOG_LOCAL0
        log_level = INFO
        log_name = swift

    :param conf: Configuration dict to read settings from
    :param name: Name of the logger
    :param log_to_console: Add handler which writes to console on stderr
    :param log_route: Route for the logging, not emitted to the log, just used
                      to separate logging configurations
    :param fmt: Override log format
    """
    if not conf:
        conf = {}
    if name is None:
        name = conf.get('log_name', 'swift')
    if not log_route:
        log_route = name
    logger = logging.getLogger(log_route)
    logger.propagate = False
    # all new handlers will get the same formatter
    formatter = TxnFormatter(fmt)

    # get_logger will only ever add one SysLog Handler to a logger
    if not hasattr(get_logger, 'handler4logger'):
        get_logger.handler4logger = {}
    if logger in get_logger.handler4logger:
        logger.removeHandler(get_logger.handler4logger[logger])

    # facility for this logger will be set by last call wins
    facility = getattr(SysLogHandler, conf.get('log_facility', 'LOG_LOCAL0'),
                       SysLogHandler.LOG_LOCAL0)
    handler = SysLogHandler(address='/dev/log', facility=facility)
    handler.setFormatter(formatter)
    logger.addHandler(handler)
    get_logger.handler4logger[logger] = handler

    # setup console logging
    if log_to_console or hasattr(get_logger, 'console_handler4logger'):
        # remove pre-existing console handler for this logger
        if not hasattr(get_logger, 'console_handler4logger'):
            get_logger.console_handler4logger = {}
        if logger in get_logger.console_handler4logger:
            logger.removeHandler(get_logger.console_handler4logger[logger])

        console_handler = logging.StreamHandler(sys.__stderr__)
        console_handler.setFormatter(formatter)
        logger.addHandler(console_handler)
        get_logger.console_handler4logger[logger] = console_handler

    # set the level for the logger
    logger.setLevel(
        getattr(logging, conf.get('log_level', 'INFO').upper(), logging.INFO))
    adapted_logger = LogAdapter(logger, name)
    return adapted_logger


def drop_privileges(user):
    """
    Sets the userid/groupid of the current process, get session leader, etc.

    :param user: User name to change privileges to
    """
    user = pwd.getpwnam(user)
    os.setgid(user[3])
    os.setuid(user[2])
    try:
        os.setsid()
    except OSError:
        pass
    os.chdir('/')  # in case you need to rmdir on where you started the daemon
    os.umask(0)  # ensure files are created with the correct privileges


def capture_stdio(logger, **kwargs):
    """
    Log unhandled exceptions, close stdio, capture stdout and stderr.

    param logger: Logger object to use
    """
    # log uncaught exceptions
    sys.excepthook = lambda * exc_info: \
        logger.critical(_('UNCAUGHT EXCEPTION'), exc_info=exc_info)

    # collect stdio file desc not in use for logging
    stdio_fds = [0, 1, 2]
    for _junk, handler in getattr(get_logger,
                                  'console_handler4logger', {}).items():
        stdio_fds.remove(handler.stream.fileno())

    with open(os.devnull, 'r+b') as nullfile:
        # close stdio (excludes fds open for logging)
        for desc in stdio_fds:
            try:
                os.dup2(nullfile.fileno(), desc)
            except OSError:
                pass

    # redirect stdio
    if kwargs.pop('capture_stdout', True):
        sys.stdout = LoggerFileObject(logger)
    if kwargs.pop('capture_stderr', True):
        sys.stderr = LoggerFileObject(logger)


def parse_options(usage="%prog CONFIG [options]", once=False, test_args=None):
    """
    Parse standard swift server/daemon options with optparse.OptionParser.

    :param usage: String describing usage
    :param once: Boolean indicating the "once" option is available
    :param test_args: Override sys.argv; used in testing

    :returns : Tuple of (config, options); config is an absolute path to the
               config file, options is the parser options as a dictionary.

    :raises SystemExit: First arg (CONFIG) is required, file must exist
    """
    parser = OptionParser(usage)
    parser.add_option("-v", "--verbose", default=False, action="store_true",
                      help="log to console")
    if once:
        parser.add_option("-o", "--once", default=False, action="store_true",
                          help="only run one pass of daemon")

    # if test_args is None, optparse will use sys.argv[:1]
    options, args = parser.parse_args(args=test_args)

    if not args:
        parser.print_usage()
        print _("Error: missing config file argument")
        sys.exit(1)
    config = os.path.abspath(args.pop(0))
    if not os.path.exists(config):
        parser.print_usage()
        print _("Error: unable to locate %s") % config
        sys.exit(1)

    extra_args = []
    # if any named options appear in remaining args, set the option to True
    for arg in args:
        if arg in options.__dict__:
            setattr(options, arg, True)
        else:
            extra_args.append(arg)

    options = vars(options)
    options['extra_args'] = extra_args
    return config, options


def whataremyips():
    """
    Get the machine's ip addresses

    :returns: list of Strings of ip addresses
    """
    addresses = []
    for interface in netifaces.interfaces():
        iface_data = netifaces.ifaddresses(interface)
        for family in iface_data:
            if family not in (netifaces.AF_INET, netifaces.AF_INET6):
                continue
            for address in iface_data[family]:
                addresses.append(address['addr'])
    return addresses


def storage_directory(datadir, partition, hash):
    """
    Get the storage directory

    :param datadir: Base data directory
    :param partition: Partition
    :param hash: Account, container or object hash
    :returns: Storage directory
    """
    return os.path.join(datadir, partition, hash[-3:], hash)


def hash_path(account, container=None, object=None, raw_digest=False):
    """
    Get the connonical hash for an account/container/object

    :param account: Account
    :param container: Container
    :param object: Object
    :param raw_digest: If True, return the raw version rather than a hex digest
    :returns: hash string
    """
    if object and not container:
        raise ValueError('container is required if object is provided')
    paths = [account]
    if container:
        paths.append(container)
    if object:
        paths.append(object)
    if raw_digest:
        return md5('/' + '/'.join(paths) + HASH_PATH_SUFFIX).digest()
    else:
        return md5('/' + '/'.join(paths) + HASH_PATH_SUFFIX).hexdigest()


@contextmanager
def lock_path(directory, timeout=10):
    """
    Context manager that acquires a lock on a directory.  This will block until
    the lock can be acquired, or the timeout time has expired (whichever occurs
    first).

    :param directory: directory to be locked
    :param timeout: timeout (in seconds)
    """
    mkdirs(directory)
    fd = os.open(directory, os.O_RDONLY)
    try:
        with LockTimeout(timeout, directory):
            while True:
                try:
                    fcntl.flock(fd, fcntl.LOCK_EX | fcntl.LOCK_NB)
                    break
                except IOError, err:
                    if err.errno != errno.EAGAIN:
                        raise
                sleep(0.01)
        yield True
    finally:
        os.close(fd)


def lock_parent_directory(filename, timeout=10):
    """
    Context manager that acquires a lock on the parent directory of the given
    file path.  This will block until the lock can be acquired, or the timeout
    time has expired (whichever occurs first).

    :param filename: file path of the parent directory to be locked
    :param timeout: timeout (in seconds)
    """
    return lock_path(os.path.dirname(filename), timeout=timeout)


def get_time_units(time_amount):
    """
    Get a nomralized length of time in the largest unit of time (hours,
    minutes, or seconds.)

    :param time_amount: length of time in seconds
    :returns: A touple of (length of time, unit of time) where unit of time is
              one of ('h', 'm', 's')
    """
    time_unit = 's'
    if time_amount > 60:
        time_amount /= 60
        time_unit = 'm'
        if time_amount > 60:
            time_amount /= 60
            time_unit = 'h'
    return time_amount, time_unit


def compute_eta(start_time, current_value, final_value):
    """
    Compute an ETA.  Now only if we could also have a progress bar...

    :param start_time: Unix timestamp when the operation began
    :param current_value: Current value
    :param final_value: Final value
    :returns: ETA as a tuple of (length of time, unit of time) where unit of
              time is one of ('h', 'm', 's')
    """
    elapsed = time.time() - start_time
    completion = (float(current_value) / final_value) or 0.00001
    return get_time_units(1.0 / completion * elapsed - elapsed)


def iter_devices_partitions(devices_dir, item_type):
    """
    Iterate over partitions accross all devices.

    :param devices_dir: Path to devices
    :param item_type: One of 'accounts', 'containers', or 'objects'
    :returns: Each iteration returns a tuple of (device, partition)
    """
    devices = os.listdir(devices_dir)
    shuffle(devices)
    devices_partitions = []
    for device in devices:
        partitions = os.listdir(os.path.join(devices_dir, device, item_type))
        shuffle(partitions)
        devices_partitions.append((device, iter(partitions)))
    yielded = True
    while yielded:
        yielded = False
        for device, partitions in devices_partitions:
            try:
                yield device, partitions.next()
                yielded = True
            except StopIteration:
                pass


def unlink_older_than(path, mtime):
    """
    Remove any file in a given path that that was last modified before mtime.

    :param path: path to remove file from
    :mtime: timestamp of oldest file to keep
    """
    if os.path.exists(path):
        for fname in os.listdir(path):
            fpath = os.path.join(path, fname)
            try:
                if os.path.getmtime(fpath) < mtime:
                    os.unlink(fpath)
            except OSError:
                pass


def item_from_env(env, item_name):
    """
    Get a value from the wsgi environment

    :param env: wsgi environment dict
    :param item_name: name of item to get

    :returns: the value from the environment
    """
    item = env.get(item_name, None)
    if item is None:
        logging.error("ERROR: %s could not be found in env!" % item_name)
    return item


def cache_from_env(env):
    """
    Get memcache connection pool from the environment (which had been
    previously set by the memcache middleware

    :param env: wsgi environment dict

    :returns: swift.common.memcached.MemcacheRing from environment
    """
    return item_from_env(env, 'swift.cache')


def readconf(conf, section_name=None, log_name=None, defaults=None):
    """
    Read config file and return config items as a dict

    :param conf: path to config file
    :param section_name: config section to read (will return all sections if
                     not defined)
    :param log_name: name to be used with logging (will use section_name if
                     not defined)
    :param defaults: dict of default values to pre-populate the config with
    :returns: dict of config items
    """
    if defaults is None:
        defaults = {}
    c = ConfigParser(defaults)
    if not c.read(conf):
        print _("Unable to read config file %s") % conf
        sys.exit(1)
    if section_name:
        if c.has_section(section_name):
            conf = dict(c.items(section_name))
        else:
            print _("Unable to find %s config section in %s") % \
                 (section_name, conf)
            sys.exit(1)
        if "log_name" not in conf:
            if log_name is not None:
                conf['log_name'] = log_name
            else:
                conf['log_name'] = section_name
    else:
        conf = {}
        for s in c.sections():
            conf.update({s: dict(c.items(s))})
        if 'log_name' not in conf:
            conf['log_name'] = log_name
    return conf


def write_pickle(obj, dest, tmp):
    """
    Ensure that a pickle file gets written to disk.  The file
    is first written to a tmp location, ensure it is synced to disk, then
    perform a move to its final location

    :param obj: python object to be pickled
    :param dest: path of final destination file
    :param tmp: path to tmp to use
    """
    fd, tmppath = mkstemp(dir=tmp)
    with os.fdopen(fd, 'wb') as fo:
        pickle.dump(obj, fo)
        fo.flush()
        os.fsync(fd)
        renamer(tmppath, dest)


def search_tree(root, glob_match, ext):
    """Look in root, for any files/dirs matching glob, recurively traversing
    any found directories looking for files ending with ext

    :param root: start of search path
    :param glob_match: glob to match in root, matching dirs are traversed with
                       os.walk
    :param ext: only files that end in ext will be returned

    :returns: list of full paths to matching files, sorted

    """
    found_files = []
    for path in glob.glob(os.path.join(root, glob_match)):
        if path.endswith(ext):
            found_files.append(path)
        else:
            for root, dirs, files in os.walk(path):
                for file in files:
                    if file.endswith(ext):
                        found_files.append(os.path.join(root, file))
    return sorted(found_files)


def write_file(path, contents):
    """Write contents to file at path

    :param path: any path, subdirs will be created as needed
    :param contents: data to write to file, will be converted to string

    """
    dir, name = os.path.split(path)
    if not os.path.exists(dir):
        try:
            os.makedirs(dir)
        except OSError, err:
            if err.errno == errno.EACCES:
                sys.exit('Unable to create %s.  Running as non-root?' % dir)
    with open(path, 'w') as f:
        f.write('%s' % contents)


def remove_file(path):
    """Quiet wrapper for os.unlink, OSErrors are suppressed

    :param path: first and only argument passed to os.unlink
    """
    try:
        os.unlink(path)
    except OSError:
        pass

def audit_location_generator(devices, datadir, mount_check=True, logger=None):
    '''
    Given a devices path and a data directory, yield (path, device,
    partition) for all files in that directory

    :param devices: parent directory of the devices to be audited
    :param datadir: a directory located under self.devices. This should be
                    one of the DATADIR constants defined in the account,
                    container, and object servers.
    :param mount_check: Flag to check if a mount check should be performed
                    on devices
    :param logger: a logger object
    '''
    device_dir = os.listdir(devices)
    # randomize devices in case of process restart before sweep completed
    shuffle(device_dir)
    for device in device_dir:
        if mount_check and not \
                os.path.ismount(os.path.join(devices, device)):
            if logger:
                logger.debug(
                    _('Skipping %s as it is not mounted'), device)
            continue
        datadir_path = os.path.join(devices, device, datadir)
        if not os.path.exists(datadir_path):
            continue
        partitions = os.listdir(datadir_path)
        for partition in partitions:
            part_path = os.path.join(datadir_path, partition)
            if not os.path.isdir(part_path):
                continue
            suffixes = os.listdir(part_path)
            for suffix in suffixes:
                suff_path = os.path.join(part_path, suffix)
                if not os.path.isdir(suff_path):
                    continue
                hashes = os.listdir(suff_path)
                for hsh in hashes:
                    hash_path = os.path.join(suff_path, hsh)
                    if not os.path.isdir(hash_path):
                        continue
                    for fname in sorted(os.listdir(hash_path),
                                        reverse=True):
                        path = os.path.join(hash_path, fname)
                        yield path, device, partition


def ratelimit_sleep(running_time, max_rate, incr_by=1, rate_buffer=5):
    '''
    Will eventlet.sleep() for the appropriate time so that the max_rate
    is never exceeded.  If max_rate is 0, will not ratelimit.  The
    maximum recommended rate should not exceed (1000 * incr_by) a second
    as eventlet.sleep() does involve some overhead.  Returns running_time
    that should be used for subsequent calls.

    :param running_time: the running time of the next allowable request. Best
                         to start at zero.
    :param max_rate: The maximum rate per second allowed for the process.
    :param incr_by: How much to increment the counter.  Useful if you want
                    to ratelimit 1024 bytes/sec and have differing sizes
                    of requests. Must be >= 0.
    :param rate_buffer: Number of seconds the rate counter can drop and be
                        allowed to catch up (at a faster than listed rate).
                        A larger number will result in larger spikes in rate
                        but better average accuracy.
    '''
    if not max_rate or incr_by <= 0:
        return running_time
    clock_accuracy = 1000.0
    now = time.time() * clock_accuracy
    time_per_request = clock_accuracy * (float(incr_by) / max_rate)
    if now - running_time > rate_buffer * clock_accuracy:
        running_time = now
    elif running_time - now > time_per_request:
        eventlet.sleep((running_time - now) / clock_accuracy)
    return running_time + time_per_request


class ModifiedParseResult(ParseResult):
    "Parse results class for urlparse."

    @property
    def hostname(self):
        netloc = self.netloc.split('@', 1)[-1]
        if netloc.startswith('['):
            return netloc[1:].split(']')[0]
        elif ':' in netloc:
            return netloc.rsplit(':')[0]
        return netloc

    @property
    def port(self):
        netloc = self.netloc.split('@', 1)[-1]
        if netloc.startswith('['):
            netloc = netloc.rsplit(']')[1]
        if ':' in netloc:
            return int(netloc.rsplit(':')[1])
        return None


def urlparse(url):
    """
    urlparse augmentation.
    This is necessary because urlparse can't handle RFC 2732 URLs.

    :param url: URL to parse.
    """
    return ModifiedParseResult(*stdlib_urlparse(url))<|MERGE_RESOLUTION|>--- conflicted
+++ resolved
@@ -34,12 +34,8 @@
 from optparse import OptionParser
 from tempfile import mkstemp
 import cPickle as pickle
-<<<<<<< HEAD
 import glob
-
-=======
 from urlparse import urlparse as stdlib_urlparse, ParseResult
->>>>>>> b2e0b926
 
 import eventlet
 from eventlet import greenio, GreenPool, sleep, Timeout, listen
