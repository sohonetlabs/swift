--- conflicted
+++ resolved
@@ -48,13 +48,8 @@
     def setUp(self):
         self.app = proxy_server.Application(
             None, FakeMemcache(), account_ring=FakeRing(),
-<<<<<<< HEAD
             container_ring=FakeRing())
         self.app.request_node_count = lambda ring: 10000000
-=======
-            container_ring=FakeRing(), object_ring=FakeRing(max_more_nodes=9))
-        self.app.request_node_count = lambda replicas: 10000000
->>>>>>> 39d22cce
         self.app.sort_nodes = lambda l: l  # stop shuffling the primary nodes
 
     def test_iter_nodes_local_first_noops_when_no_affinity(self):
