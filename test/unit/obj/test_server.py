#-*- coding:utf-8 -*-
# Copyright (c) 2010-2012 OpenStack Foundation
#
# Licensed under the Apache License, Version 2.0 (the "License");
# you may not use this file except in compliance with the License.
# You may obtain a copy of the License at
#
#    http://www.apache.org/licenses/LICENSE-2.0
#
# Unless required by applicable law or agreed to in writing, software
# distributed under the License is distributed on an "AS IS" BASIS,
# WITHOUT WARRANTIES OR CONDITIONS OF ANY KIND, either express or
# implied.
# See the License for the specific language governing permissions and
# limitations under the License.

"""Tests for swift.obj.server"""

import cPickle as pickle
import datetime
import operator
import os
import mock
import unittest
import math
from shutil import rmtree
from StringIO import StringIO
from time import gmtime, strftime, time, struct_time
from tempfile import mkdtemp
from hashlib import md5

from eventlet import sleep, spawn, wsgi, listen, Timeout, tpool

from nose import SkipTest

from test.unit import FakeLogger, debug_logger
from test.unit import connect_tcp, readuntil2crlfs, patch_policies
from swift.obj import server as object_server
from swift.obj import diskfile
from swift.common import utils, storage_policy
from swift.common.utils import hash_path, mkdirs, normalize_timestamp, \
    NullLogger, storage_directory, public, replication
from swift.common import constraints
from swift.common.swob import Request, HeaderKeyDict
from swift.common.storage_policy import POLICY_INDEX, POLICIES
from swift.common.exceptions import DiskFileDeviceUnavailable


def mock_time(*args, **kwargs):
    return 5000.0


class TestObjectController(unittest.TestCase):
    """Test swift.obj.server.ObjectController"""

    def setUp(self):
        """Set up for testing swift.object.server.ObjectController"""
        utils.HASH_PATH_SUFFIX = 'endcap'
        utils.HASH_PATH_PREFIX = 'startcap'
        self.testdir = \
            os.path.join(mkdtemp(), 'tmp_test_object_server_ObjectController')
        mkdirs(os.path.join(self.testdir, 'sda1', 'tmp'))
        conf = {'devices': self.testdir, 'mount_check': 'false'}
        self.object_controller = object_server.ObjectController(
            conf, logger=debug_logger())
        self.object_controller.bytes_per_sync = 1
        self._orig_tpool_exc = tpool.execute
        tpool.execute = lambda f, *args, **kwargs: f(*args, **kwargs)
        self.df_mgr = diskfile.DiskFileManager(conf,
                                               self.object_controller.logger)

    def tearDown(self):
        """Tear down for testing swift.object.server.ObjectController"""
        rmtree(os.path.dirname(self.testdir))
        tpool.execute = self._orig_tpool_exc

    def check_all_api_methods(self, obj_name='o', alt_res=None):
        path = '/sda1/p/a/c/%s' % obj_name
        body = 'SPECIAL_STRING'

        op_table = {
            "PUT": (body, alt_res or 201, ''),  # create one
            "GET": ('', alt_res or 200, body),  # check it
            "POST": ('', alt_res or 202, ''),   # update it
            "HEAD": ('', alt_res or 200, ''),   # head it
            "DELETE": ('', alt_res or 204, '')  # delete it
        }

        for method in ["PUT", "GET", "POST", "HEAD", "DELETE"]:
            in_body, res, out_body = op_table[method]
            timestamp = normalize_timestamp(time())
            req = Request.blank(
                path, environ={'REQUEST_METHOD': method},
                headers={'X-Timestamp': timestamp,
                         'Content-Type': 'application/x-test'})
            req.body = in_body
            resp = req.get_response(self.object_controller)
            self.assertEqual(resp.status_int, res)
            if out_body and (200 <= res < 300):
                self.assertEqual(resp.body, out_body)

    def test_REQUEST_SPECIAL_CHARS(self):
        obj = 'special昆%20/%'
        self.check_all_api_methods(obj)

    def test_device_unavailable(self):
        def raise_disk_unavail(*args, **kwargs):
            raise DiskFileDeviceUnavailable()

        self.object_controller.get_diskfile = raise_disk_unavail
        self.check_all_api_methods(alt_res=507)

    def test_allowed_headers(self):
        dah = ['content-disposition', 'content-encoding', 'x-delete-at',
               'x-object-manifest', 'x-static-large-object']
        conf = {'devices': self.testdir, 'mount_check': 'false',
                'allowed_headers': ','.join(['content-type'] + dah)}
        self.object_controller = object_server.ObjectController(
            conf, logger=debug_logger())
        self.assertEqual(self.object_controller.allowed_headers, set(dah))

    def test_POST_update_meta(self):
        # Test swift.obj.server.ObjectController.POST
        original_headers = self.object_controller.allowed_headers
        test_headers = 'content-encoding foo bar'.split()
        self.object_controller.allowed_headers = set(test_headers)
        timestamp = normalize_timestamp(time())
        req = Request.blank('/sda1/p/a/c/o', environ={'REQUEST_METHOD': 'PUT'},
                            headers={'X-Timestamp': timestamp,
                                     'Content-Type': 'application/x-test',
                                     'Foo': 'fooheader',
                                     'Baz': 'bazheader',
                                     'X-Object-Meta-1': 'One',
                                     'X-Object-Meta-Two': 'Two'})
        req.body = 'VERIFY'
        resp = req.get_response(self.object_controller)
        self.assertEquals(resp.status_int, 201)

        timestamp = normalize_timestamp(time())
        req = Request.blank('/sda1/p/a/c/o',
                            environ={'REQUEST_METHOD': 'POST'},
                            headers={'X-Timestamp': timestamp,
                                     'X-Object-Meta-3': 'Three',
                                     'X-Object-Meta-4': 'Four',
                                     'Content-Encoding': 'gzip',
                                     'Foo': 'fooheader',
                                     'Bar': 'barheader',
                                     'Content-Type': 'application/x-test'})
        resp = req.get_response(self.object_controller)
        self.assertEquals(resp.status_int, 202)

        req = Request.blank('/sda1/p/a/c/o')
        resp = req.get_response(self.object_controller)
        self.assert_("X-Object-Meta-1" not in resp.headers and
                     "X-Object-Meta-Two" not in resp.headers and
                     "X-Object-Meta-3" in resp.headers and
                     "X-Object-Meta-4" in resp.headers and
                     "Foo" in resp.headers and
                     "Bar" in resp.headers and
                     "Baz" not in resp.headers and
                     "Content-Encoding" in resp.headers)
        self.assertEquals(resp.headers['Content-Type'], 'application/x-test')

        req = Request.blank('/sda1/p/a/c/o',
                            environ={'REQUEST_METHOD': 'HEAD'})
        resp = req.get_response(self.object_controller)
        self.assert_("X-Object-Meta-1" not in resp.headers and
                     "X-Object-Meta-Two" not in resp.headers and
                     "X-Object-Meta-3" in resp.headers and
                     "X-Object-Meta-4" in resp.headers and
                     "Foo" in resp.headers and
                     "Bar" in resp.headers and
                     "Baz" not in resp.headers and
                     "Content-Encoding" in resp.headers)
        self.assertEquals(resp.headers['Content-Type'], 'application/x-test')

        timestamp = normalize_timestamp(time())
        req = Request.blank('/sda1/p/a/c/o',
                            environ={'REQUEST_METHOD': 'POST'},
                            headers={'X-Timestamp': timestamp,
                                     'Content-Type': 'application/x-test'})
        resp = req.get_response(self.object_controller)
        self.assertEquals(resp.status_int, 202)
        req = Request.blank('/sda1/p/a/c/o')
        resp = req.get_response(self.object_controller)
        self.assert_("X-Object-Meta-3" not in resp.headers and
                     "X-Object-Meta-4" not in resp.headers and
                     "Foo" not in resp.headers and
                     "Bar" not in resp.headers and
                     "Content-Encoding" not in resp.headers)
        self.assertEquals(resp.headers['Content-Type'], 'application/x-test')

        # test defaults
        self.object_controller.allowed_headers = original_headers
        timestamp = normalize_timestamp(time())
        req = Request.blank('/sda1/p/a/c/o', environ={'REQUEST_METHOD': 'PUT'},
                            headers={'X-Timestamp': timestamp,
                                     'Content-Type': 'application/x-test',
                                     'Foo': 'fooheader',
                                     'X-Object-Meta-1': 'One',
                                     'X-Object-Manifest': 'c/bar',
                                     'Content-Encoding': 'gzip',
                                     'Content-Disposition': 'bar',
                                     })
        req.body = 'VERIFY'
        resp = req.get_response(self.object_controller)
        self.assertEquals(resp.status_int, 201)
        req = Request.blank('/sda1/p/a/c/o')
        resp = req.get_response(self.object_controller)
        self.assert_("X-Object-Meta-1" in resp.headers and
                     "Foo" not in resp.headers and
                     "Content-Encoding" in resp.headers and
                     "X-Object-Manifest" in resp.headers and
                     "Content-Disposition" in resp.headers)
        self.assertEquals(resp.headers['Content-Type'], 'application/x-test')

        timestamp = normalize_timestamp(time())
        req = Request.blank('/sda1/p/a/c/o',
                            environ={'REQUEST_METHOD': 'POST'},
                            headers={'X-Timestamp': timestamp,
                                     'X-Object-Meta-3': 'Three',
                                     'Foo': 'fooheader',
                                     'Content-Type': 'application/x-test'})
        resp = req.get_response(self.object_controller)
        self.assertEquals(resp.status_int, 202)
        req = Request.blank('/sda1/p/a/c/o')
        resp = req.get_response(self.object_controller)
        self.assert_("X-Object-Meta-1" not in resp.headers and
                     "Foo" not in resp.headers and
                     "Content-Encoding" not in resp.headers and
                     "X-Object-Manifest" not in resp.headers and
                     "Content-Disposition" not in resp.headers and
                     "X-Object-Meta-3" in resp.headers)
        self.assertEquals(resp.headers['Content-Type'], 'application/x-test')

        # Test for empty metadata
        timestamp = normalize_timestamp(time())
        req = Request.blank('/sda1/p/a/c/o',
                            environ={'REQUEST_METHOD': 'POST'},
                            headers={'X-Timestamp': timestamp,
                                     'Content-Type': 'application/x-test',
                                     'X-Object-Meta-3': ''})
        resp = req.get_response(self.object_controller)
        self.assertEqual(resp.status_int, 202)
        req = Request.blank('/sda1/p/a/c/o')
        resp = req.get_response(self.object_controller)
        self.assertEquals(resp.headers["x-object-meta-3"], '')

    def test_POST_old_timestamp(self):
        ts = time()
        timestamp = normalize_timestamp(ts)
        req = Request.blank('/sda1/p/a/c/o', environ={'REQUEST_METHOD': 'PUT'},
                            headers={'X-Timestamp': timestamp,
                                     'Content-Type': 'application/x-test',
                                     'X-Object-Meta-1': 'One',
                                     'X-Object-Meta-Two': 'Two'})
        req.body = 'VERIFY'
        resp = req.get_response(self.object_controller)
        self.assertEquals(resp.status_int, 201)

        # Same timestamp should result in 409
        req = Request.blank('/sda1/p/a/c/o',
                            environ={'REQUEST_METHOD': 'POST'},
                            headers={'X-Timestamp': timestamp,
                                     'X-Object-Meta-3': 'Three',
                                     'X-Object-Meta-4': 'Four',
                                     'Content-Encoding': 'gzip',
                                     'Content-Type': 'application/x-test'})
        resp = req.get_response(self.object_controller)
        self.assertEquals(resp.status_int, 409)

        # Earlier timestamp should result in 409
        timestamp = normalize_timestamp(ts - 1)
        req = Request.blank('/sda1/p/a/c/o',
                            environ={'REQUEST_METHOD': 'POST'},
                            headers={'X-Timestamp': timestamp,
                                     'X-Object-Meta-5': 'Five',
                                     'X-Object-Meta-6': 'Six',
                                     'Content-Encoding': 'gzip',
                                     'Content-Type': 'application/x-test'})
        resp = req.get_response(self.object_controller)
        self.assertEquals(resp.status_int, 409)

    def test_POST_not_exist(self):
        timestamp = normalize_timestamp(time())
        req = Request.blank('/sda1/p/a/c/fail',
                            environ={'REQUEST_METHOD': 'POST'},
                            headers={'X-Timestamp': timestamp,
                                     'X-Object-Meta-1': 'One',
                                     'X-Object-Meta-2': 'Two',
                                     'Content-Type': 'text/plain'})
        resp = req.get_response(self.object_controller)
        self.assertEquals(resp.status_int, 404)

    def test_POST_invalid_path(self):
        timestamp = normalize_timestamp(time())
        req = Request.blank('/sda1/p/a/c', environ={'REQUEST_METHOD': 'POST'},
                            headers={'X-Timestamp': timestamp,
                                     'X-Object-Meta-1': 'One',
                                     'X-Object-Meta-2': 'Two',
                                     'Content-Type': 'text/plain'})
        resp = req.get_response(self.object_controller)
        self.assertEquals(resp.status_int, 400)

    def test_POST_no_timestamp(self):
        req = Request.blank('/sda1/p/a/c/o',
                            environ={'REQUEST_METHOD': 'POST'},
                            headers={'X-Object-Meta-1': 'One',
                                     'X-Object-Meta-2': 'Two',
                                     'Content-Type': 'text/plain'})
        resp = req.get_response(self.object_controller)
        self.assertEqual(resp.status_int, 400)

    def test_POST_bad_timestamp(self):
        req = Request.blank('/sda1/p/a/c/o',
                            environ={'REQUEST_METHOD': 'POST'},
                            headers={'X-Timestamp': 'bad',
                                     'X-Object-Meta-1': 'One',
                                     'X-Object-Meta-2': 'Two',
                                     'Content-Type': 'text/plain'})
        resp = req.get_response(self.object_controller)
        self.assertEqual(resp.status_int, 400)

    def test_POST_container_connection(self):

        def mock_http_connect(response, with_exc=False):

            class FakeConn(object):

                def __init__(self, status, with_exc):
                    self.status = status
                    self.reason = 'Fake'
                    self.host = '1.2.3.4'
                    self.port = '1234'
                    self.with_exc = with_exc

                def getresponse(self):
                    if self.with_exc:
                        raise Exception('test')
                    return self

                def read(self, amt=None):
                    return ''

            return lambda *args, **kwargs: FakeConn(response, with_exc)

        old_http_connect = object_server.http_connect
        try:
            ts = time()
            timestamp = normalize_timestamp(ts)
            req = Request.blank(
                '/sda1/p/a/c/o', environ={'REQUEST_METHOD': 'PUT'},
                headers={'X-Timestamp': timestamp,
                         'Content-Type': 'text/plain',
                         'Content-Length': '0'})
            resp = req.get_response(self.object_controller)
            self.assertEquals(resp.status_int, 201)
            req = Request.blank(
                '/sda1/p/a/c/o',
                environ={'REQUEST_METHOD': 'POST'},
                headers={'X-Timestamp': normalize_timestamp(ts + 1),
                         'X-Container-Host': '1.2.3.4:0',
                         'X-Container-Partition': '3',
                         'X-Container-Device': 'sda1',
                         'X-Container-Timestamp': '1',
                         'Content-Type': 'application/new1'})
            object_server.http_connect = mock_http_connect(202)
            resp = req.get_response(self.object_controller)
            self.assertEquals(resp.status_int, 202)
            req = Request.blank(
                '/sda1/p/a/c/o',
                environ={'REQUEST_METHOD': 'POST'},
                headers={'X-Timestamp': normalize_timestamp(ts + 2),
                         'X-Container-Host': '1.2.3.4:0',
                         'X-Container-Partition': '3',
                         'X-Container-Device': 'sda1',
                         'X-Container-Timestamp': '1',
                         'Content-Type': 'application/new1'})
            object_server.http_connect = mock_http_connect(202, with_exc=True)
            resp = req.get_response(self.object_controller)
            self.assertEquals(resp.status_int, 202)
            req = Request.blank(
                '/sda1/p/a/c/o',
                environ={'REQUEST_METHOD': 'POST'},
                headers={'X-Timestamp': normalize_timestamp(ts + 3),
                         'X-Container-Host': '1.2.3.4:0',
                         'X-Container-Partition': '3',
                         'X-Container-Device': 'sda1',
                         'X-Container-Timestamp': '1',
                         'Content-Type': 'application/new2'})
            object_server.http_connect = mock_http_connect(500)
            resp = req.get_response(self.object_controller)
            self.assertEquals(resp.status_int, 202)
        finally:
            object_server.http_connect = old_http_connect

    def test_POST_quarantine_zbyte(self):
        timestamp = normalize_timestamp(time())
        req = Request.blank('/sda1/p/a/c/o', environ={'REQUEST_METHOD': 'PUT'},
                            headers={'X-Timestamp': timestamp,
                                     'Content-Type': 'application/x-test'})
        req.body = 'VERIFY'
        resp = req.get_response(self.object_controller)
        self.assertEquals(resp.status_int, 201)

        objfile = self.df_mgr.get_diskfile('sda1', 'p', 'a', 'c', 'o')
        objfile.open()
        file_name = os.path.basename(objfile._data_file)
        with open(objfile._data_file) as fp:
            metadata = diskfile.read_metadata(fp)
        os.unlink(objfile._data_file)
        with open(objfile._data_file, 'w') as fp:
            diskfile.write_metadata(fp, metadata)
        self.assertEquals(os.listdir(objfile._datadir)[0], file_name)

        req = Request.blank(
            '/sda1/p/a/c/o',
            environ={'REQUEST_METHOD': 'POST'},
            headers={'X-Timestamp': normalize_timestamp(time())})
        resp = req.get_response(self.object_controller)
        self.assertEquals(resp.status_int, 404)

        quar_dir = os.path.join(
            self.testdir, 'sda1', 'quarantined', 'objects',
            os.path.basename(os.path.dirname(objfile._data_file)))
        self.assertEquals(os.listdir(quar_dir)[0], file_name)

    def test_PUT_invalid_path(self):
        req = Request.blank('/sda1/p/a/c', environ={'REQUEST_METHOD': 'PUT'})
        resp = req.get_response(self.object_controller)
        self.assertEquals(resp.status_int, 400)

    def test_PUT_no_timestamp(self):
        req = Request.blank('/sda1/p/a/c/o', environ={'REQUEST_METHOD': 'PUT',
                                                      'CONTENT_LENGTH': '0'})
        resp = req.get_response(self.object_controller)
        self.assertEquals(resp.status_int, 400)

    def test_PUT_no_content_type(self):
        req = Request.blank(
            '/sda1/p/a/c/o', environ={'REQUEST_METHOD': 'PUT'},
            headers={'X-Timestamp': normalize_timestamp(time()),
                     'Content-Length': '6'})
        req.body = 'VERIFY'
        resp = req.get_response(self.object_controller)
        self.assertEquals(resp.status_int, 400)

    def test_PUT_invalid_content_type(self):
        req = Request.blank(
            '/sda1/p/a/c/o', environ={'REQUEST_METHOD': 'PUT'},
            headers={'X-Timestamp': normalize_timestamp(time()),
                     'Content-Length': '6',
                     'Content-Type': '\xff\xff'})
        req.body = 'VERIFY'
        resp = req.get_response(self.object_controller)
        self.assertEquals(resp.status_int, 400)
        self.assert_('Content-Type' in resp.body)

    def test_PUT_no_content_length(self):
        req = Request.blank(
            '/sda1/p/a/c/o', environ={'REQUEST_METHOD': 'PUT'},
            headers={'X-Timestamp': normalize_timestamp(time()),
                     'Content-Type': 'application/octet-stream'})
        req.body = 'VERIFY'
        del req.headers['Content-Length']
        resp = req.get_response(self.object_controller)
        self.assertEquals(resp.status_int, 411)

    def test_PUT_zero_content_length(self):
        req = Request.blank(
            '/sda1/p/a/c/o', environ={'REQUEST_METHOD': 'PUT'},
            headers={'X-Timestamp': normalize_timestamp(time()),
                     'Content-Type': 'application/octet-stream'})
        req.body = ''
        self.assertEquals(req.headers['Content-Length'], '0')
        resp = req.get_response(self.object_controller)
        self.assertEquals(resp.status_int, 201)

    def test_PUT_bad_transfer_encoding(self):
        req = Request.blank(
            '/sda1/p/a/c/o', environ={'REQUEST_METHOD': 'PUT'},
            headers={'X-Timestamp': normalize_timestamp(time()),
                     'Content-Type': 'application/octet-stream'})
        req.body = 'VERIFY'
        req.headers['Transfer-Encoding'] = 'bad'
        resp = req.get_response(self.object_controller)
        self.assertEqual(resp.status_int, 400)

    def test_PUT_if_none_match_star(self):
        # First PUT should succeed
        timestamp = normalize_timestamp(time())
        req = Request.blank(
            '/sda1/p/a/c/o', environ={'REQUEST_METHOD': 'PUT'},
            headers={'X-Timestamp': timestamp,
                     'Content-Length': '6',
                     'Content-Type': 'application/octet-stream',
                     'If-None-Match': '*'})
        req.body = 'VERIFY'
        resp = req.get_response(self.object_controller)
        self.assertEquals(resp.status_int, 201)
        # File should already exist so it should fail
        timestamp = normalize_timestamp(time())
        req = Request.blank(
            '/sda1/p/a/c/o', environ={'REQUEST_METHOD': 'PUT'},
            headers={'X-Timestamp': timestamp,
                     'Content-Length': '6',
                     'Content-Type': 'application/octet-stream',
                     'If-None-Match': '*'})
        req.body = 'VERIFY'
        resp = req.get_response(self.object_controller)
        self.assertEquals(resp.status_int, 412)

    def test_PUT_if_none_match(self):
        # PUT with if-none-match set and nothing there should succede
        timestamp = normalize_timestamp(time())
        req = Request.blank(
            '/sda1/p/a/c/o', environ={'REQUEST_METHOD': 'PUT'},
            headers={'X-Timestamp': timestamp,
                     'Content-Length': '6',
                     'Content-Type': 'application/octet-stream',
                     'If-None-Match': 'notthere'})
        req.body = 'VERIFY'
        resp = req.get_response(self.object_controller)
        self.assertEquals(resp.status_int, 201)
        # PUT with if-none-match of the object etag should fail
        timestamp = normalize_timestamp(time())
        req = Request.blank(
            '/sda1/p/a/c/o', environ={'REQUEST_METHOD': 'PUT'},
            headers={'X-Timestamp': timestamp,
                     'Content-Length': '6',
                     'Content-Type': 'application/octet-stream',
                     'If-None-Match': '0b4c12d7e0a73840c1c4f148fda3b037'})
        req.body = 'VERIFY'
        resp = req.get_response(self.object_controller)
        self.assertEquals(resp.status_int, 412)

    def test_PUT_common(self):
        timestamp = normalize_timestamp(time())
        req = Request.blank(
            '/sda1/p/a/c/o', environ={'REQUEST_METHOD': 'PUT'},
            headers={'X-Timestamp': timestamp,
                     'Content-Length': '6',
                     'Content-Type': 'application/octet-stream'})
        req.body = 'VERIFY'
        resp = req.get_response(self.object_controller)
        self.assertEquals(resp.status_int, 201)
        objfile = os.path.join(
            self.testdir, 'sda1',
            storage_directory(diskfile.get_data_dir(0),
                              'p', hash_path('a', 'c', 'o')),
            timestamp + '.data')
        self.assert_(os.path.isfile(objfile))
        self.assertEquals(open(objfile).read(), 'VERIFY')
        self.assertEquals(diskfile.read_metadata(objfile),
                          {'X-Timestamp': timestamp,
                           'Content-Length': '6',
                           'ETag': '0b4c12d7e0a73840c1c4f148fda3b037',
                           'Content-Type': 'application/octet-stream',
                           'name': '/a/c/o'})

    def test_PUT_overwrite(self):
        req = Request.blank(
            '/sda1/p/a/c/o', environ={'REQUEST_METHOD': 'PUT'},
            headers={'X-Timestamp': normalize_timestamp(time()),
                     'Content-Length': '6',
                     'Content-Type': 'application/octet-stream'})
        req.body = 'VERIFY'
        resp = req.get_response(self.object_controller)
        self.assertEquals(resp.status_int, 201)
        sleep(.00001)
        timestamp = normalize_timestamp(time())
        req = Request.blank(
            '/sda1/p/a/c/o', environ={'REQUEST_METHOD': 'PUT'},
            headers={'X-Timestamp': timestamp,
                     'Content-Type': 'text/plain',
                     'Content-Encoding': 'gzip'})
        req.body = 'VERIFY TWO'
        resp = req.get_response(self.object_controller)
        self.assertEquals(resp.status_int, 201)
        objfile = os.path.join(
            self.testdir, 'sda1',
            storage_directory(diskfile.get_data_dir(0), 'p',
                              hash_path('a', 'c', 'o')),
            timestamp + '.data')
        self.assert_(os.path.isfile(objfile))
        self.assertEquals(open(objfile).read(), 'VERIFY TWO')
        self.assertEquals(diskfile.read_metadata(objfile),
                          {'X-Timestamp': timestamp,
                           'Content-Length': '10',
                           'ETag': 'b381a4c5dab1eaa1eb9711fa647cd039',
                           'Content-Type': 'text/plain',
                           'name': '/a/c/o',
                           'Content-Encoding': 'gzip'})

    def test_PUT_overwrite_w_delete_at(self):
        req = Request.blank(
            '/sda1/p/a/c/o', environ={'REQUEST_METHOD': 'PUT'},
            headers={'X-Timestamp': normalize_timestamp(time()),
                     'X-Delete-At': 9999999999,
                     'Content-Length': '6',
                     'Content-Type': 'application/octet-stream'})
        req.body = 'VERIFY'
        resp = req.get_response(self.object_controller)
        self.assertEqual(resp.status_int, 201)
        sleep(.00001)
        timestamp = normalize_timestamp(time())
        req = Request.blank(
            '/sda1/p/a/c/o', environ={'REQUEST_METHOD': 'PUT'},
            headers={'X-Timestamp': timestamp,
                     'Content-Type': 'text/plain',
                     'Content-Encoding': 'gzip'})
        req.body = 'VERIFY TWO'
        resp = req.get_response(self.object_controller)
        self.assertEqual(resp.status_int, 201)
        objfile = os.path.join(
            self.testdir, 'sda1',
            storage_directory(diskfile.get_data_dir(0), 'p',
                              hash_path('a', 'c', 'o')),
            timestamp + '.data')
        self.assertTrue(os.path.isfile(objfile))
        self.assertEqual(open(objfile).read(), 'VERIFY TWO')
        self.assertEqual(diskfile.read_metadata(objfile),
                         {'X-Timestamp': timestamp,
                          'Content-Length': '10',
                          'ETag': 'b381a4c5dab1eaa1eb9711fa647cd039',
                          'Content-Type': 'text/plain',
                          'name': '/a/c/o',
                          'Content-Encoding': 'gzip'})

    def test_PUT_old_timestamp(self):
        ts = time()
        req = Request.blank(
            '/sda1/p/a/c/o', environ={'REQUEST_METHOD': 'PUT'},
            headers={'X-Timestamp': normalize_timestamp(ts),
                     'Content-Length': '6',
                     'Content-Type': 'application/octet-stream'})
        req.body = 'VERIFY'
        resp = req.get_response(self.object_controller)
        self.assertEquals(resp.status_int, 201)

        req = Request.blank('/sda1/p/a/c/o', environ={'REQUEST_METHOD': 'PUT'},
                            headers={'X-Timestamp': normalize_timestamp(ts),
                                     'Content-Type': 'text/plain',
                                     'Content-Encoding': 'gzip'})
        req.body = 'VERIFY TWO'
        resp = req.get_response(self.object_controller)
        self.assertEquals(resp.status_int, 409)

        req = Request.blank('/sda1/p/a/c/o', environ={'REQUEST_METHOD': 'PUT'},
                            headers={
                                'X-Timestamp': normalize_timestamp(ts - 1),
                                'Content-Type': 'text/plain',
                                'Content-Encoding': 'gzip'})
        req.body = 'VERIFY THREE'
        resp = req.get_response(self.object_controller)
        self.assertEquals(resp.status_int, 409)

    def test_PUT_no_etag(self):
        req = Request.blank(
            '/sda1/p/a/c/o', environ={'REQUEST_METHOD': 'PUT'},
            headers={'X-Timestamp': normalize_timestamp(time()),
                     'Content-Type': 'text/plain'})
        req.body = 'test'
        resp = req.get_response(self.object_controller)
        self.assertEquals(resp.status_int, 201)

    def test_PUT_invalid_etag(self):
        req = Request.blank(
            '/sda1/p/a/c/o', environ={'REQUEST_METHOD': 'PUT'},
            headers={'X-Timestamp': normalize_timestamp(time()),
                     'Content-Type': 'text/plain',
                     'ETag': 'invalid'})
        req.body = 'test'
        resp = req.get_response(self.object_controller)
        self.assertEquals(resp.status_int, 422)

    def test_PUT_user_metadata(self):
        timestamp = normalize_timestamp(time())
        req = Request.blank(
            '/sda1/p/a/c/o', environ={'REQUEST_METHOD': 'PUT'},
            headers={'X-Timestamp': timestamp,
                     'Content-Type': 'text/plain',
                     'ETag': 'b114ab7b90d9ccac4bd5d99cc7ebb568',
                     'X-Object-Meta-1': 'One',
                     'X-Object-Meta-Two': 'Two'})
        req.body = 'VERIFY THREE'
        resp = req.get_response(self.object_controller)
        self.assertEquals(resp.status_int, 201)
        objfile = os.path.join(
            self.testdir, 'sda1',
            storage_directory(diskfile.get_data_dir(0), 'p',
                              hash_path('a', 'c', 'o')),
            timestamp + '.data')
        self.assert_(os.path.isfile(objfile))
        self.assertEquals(open(objfile).read(), 'VERIFY THREE')
        self.assertEquals(diskfile.read_metadata(objfile),
                          {'X-Timestamp': timestamp,
                           'Content-Length': '12',
                           'ETag': 'b114ab7b90d9ccac4bd5d99cc7ebb568',
                           'Content-Type': 'text/plain',
                           'name': '/a/c/o',
                           'X-Object-Meta-1': 'One',
                           'X-Object-Meta-Two': 'Two'})

    def test_PUT_client_timeout(self):
        class FakeTimeout(BaseException):
            def __enter__(self):
                raise self

            def __exit__(self, typ, value, tb):
                pass
        # This is just so the test fails when run on older object server code
        # instead of exploding.
        if not hasattr(object_server, 'ChunkReadTimeout'):
            object_server.ChunkReadTimeout = None
        with mock.patch.object(object_server, 'ChunkReadTimeout', FakeTimeout):
            timestamp = normalize_timestamp(time())
            req = Request.blank(
                '/sda1/p/a/c/o', environ={'REQUEST_METHOD': 'PUT'},
                headers={'X-Timestamp': timestamp,
                         'Content-Type': 'text/plain',
                         'Content-Length': '6'})
            req.environ['wsgi.input'] = StringIO('VERIFY')
            resp = req.get_response(self.object_controller)
            self.assertEquals(resp.status_int, 408)

    def test_PUT_container_connection(self):

        def mock_http_connect(response, with_exc=False):

            class FakeConn(object):

                def __init__(self, status, with_exc):
                    self.status = status
                    self.reason = 'Fake'
                    self.host = '1.2.3.4'
                    self.port = '1234'
                    self.with_exc = with_exc

                def getresponse(self):
                    if self.with_exc:
                        raise Exception('test')
                    return self

                def read(self, amt=None):
                    return ''

            return lambda *args, **kwargs: FakeConn(response, with_exc)

        old_http_connect = object_server.http_connect
        try:
            timestamp = normalize_timestamp(time())
            req = Request.blank(
                '/sda1/p/a/c/o',
                environ={'REQUEST_METHOD': 'PUT'},
                headers={'X-Timestamp': timestamp,
                         'X-Container-Host': '1.2.3.4:0',
                         'X-Container-Partition': '3',
                         'X-Container-Device': 'sda1',
                         'X-Container-Timestamp': '1',
                         'Content-Type': 'application/new1',
                         'Content-Length': '0'})
            object_server.http_connect = mock_http_connect(201)
            resp = req.get_response(self.object_controller)
            self.assertEquals(resp.status_int, 201)
            timestamp = normalize_timestamp(time())
            req = Request.blank(
                '/sda1/p/a/c/o',
                environ={'REQUEST_METHOD': 'PUT'},
                headers={'X-Timestamp': timestamp,
                         'X-Container-Host': '1.2.3.4:0',
                         'X-Container-Partition': '3',
                         'X-Container-Device': 'sda1',
                         'X-Container-Timestamp': '1',
                         'Content-Type': 'application/new1',
                         'Content-Length': '0'})
            object_server.http_connect = mock_http_connect(500)
            resp = req.get_response(self.object_controller)
            self.assertEquals(resp.status_int, 201)
            timestamp = normalize_timestamp(time())
            req = Request.blank(
                '/sda1/p/a/c/o',
                environ={'REQUEST_METHOD': 'PUT'},
                headers={'X-Timestamp': timestamp,
                         'X-Container-Host': '1.2.3.4:0',
                         'X-Container-Partition': '3',
                         'X-Container-Device': 'sda1',
                         'X-Container-Timestamp': '1',
                         'Content-Type': 'application/new1',
                         'Content-Length': '0'})
            object_server.http_connect = mock_http_connect(500, with_exc=True)
            resp = req.get_response(self.object_controller)
            self.assertEquals(resp.status_int, 201)
        finally:
            object_server.http_connect = old_http_connect

    def test_HEAD(self):
        # Test swift.obj.server.ObjectController.HEAD
        req = Request.blank('/sda1/p/a/c', environ={'REQUEST_METHOD': 'HEAD'})
        resp = req.get_response(self.object_controller)
        self.assertEquals(resp.status_int, 400)

        req = Request.blank('/sda1/p/a/c/o',
                            environ={'REQUEST_METHOD': 'HEAD'})
        resp = req.get_response(self.object_controller)
        self.assertEquals(resp.status_int, 404)
        self.assertFalse('X-Timestamp' in resp.headers)

        timestamp = normalize_timestamp(time())
        req = Request.blank(
            '/sda1/p/a/c/o', environ={'REQUEST_METHOD': 'PUT'},
            headers={'X-Timestamp': timestamp,
                     'Content-Type': 'application/x-test',
                     'X-Object-Meta-1': 'One',
                     'X-Object-Meta-Two': 'Two'})
        req.body = 'VERIFY'
        resp = req.get_response(self.object_controller)
        self.assertEquals(resp.status_int, 201)

        req = Request.blank('/sda1/p/a/c/o',
                            environ={'REQUEST_METHOD': 'HEAD'})
        resp = req.get_response(self.object_controller)
        self.assertEquals(resp.status_int, 200)
        self.assertEquals(resp.content_length, 6)
        self.assertEquals(resp.content_type, 'application/x-test')
        self.assertEquals(resp.headers['content-type'], 'application/x-test')
        self.assertEquals(
            resp.headers['last-modified'],
            strftime('%a, %d %b %Y %H:%M:%S GMT',
                     gmtime(math.ceil(float(timestamp)))))
        self.assertEquals(resp.headers['etag'],
                          '"0b4c12d7e0a73840c1c4f148fda3b037"')
        self.assertEquals(resp.headers['x-object-meta-1'], 'One')
        self.assertEquals(resp.headers['x-object-meta-two'], 'Two')

        objfile = os.path.join(
            self.testdir, 'sda1',
            storage_directory(diskfile.get_data_dir(0), 'p',
                              hash_path('a', 'c', 'o')),
            timestamp + '.data')
        os.unlink(objfile)
        req = Request.blank('/sda1/p/a/c/o',
                            environ={'REQUEST_METHOD': 'HEAD'})
        resp = req.get_response(self.object_controller)
        self.assertEquals(resp.status_int, 404)

        sleep(.00001)
        timestamp = normalize_timestamp(time())
        req = Request.blank('/sda1/p/a/c/o', environ={'REQUEST_METHOD': 'PUT'},
                            headers={
                                'X-Timestamp': timestamp,
                                'Content-Type': 'application/octet-stream',
                                'Content-length': '6'})
        req.body = 'VERIFY'
        resp = req.get_response(self.object_controller)
        self.assertEquals(resp.status_int, 201)

        sleep(.00001)
        timestamp = normalize_timestamp(time())
        req = Request.blank('/sda1/p/a/c/o',
                            environ={'REQUEST_METHOD': 'DELETE'},
                            headers={'X-Timestamp': timestamp})
        resp = req.get_response(self.object_controller)
        self.assertEquals(resp.status_int, 204)

        req = Request.blank('/sda1/p/a/c/o',
                            environ={'REQUEST_METHOD': 'HEAD'})
        resp = req.get_response(self.object_controller)
        self.assertEquals(resp.status_int, 404)
        self.assertEquals(resp.headers['X-Timestamp'], timestamp)

    def test_HEAD_quarantine_zbyte(self):
        # Test swift.obj.server.ObjectController.GET
        timestamp = normalize_timestamp(time())
        req = Request.blank('/sda1/p/a/c/o', environ={'REQUEST_METHOD': 'PUT'},
                            headers={'X-Timestamp': timestamp,
                                     'Content-Type': 'application/x-test'})
        req.body = 'VERIFY'
        resp = req.get_response(self.object_controller)
        self.assertEquals(resp.status_int, 201)
        disk_file = self.df_mgr.get_diskfile('sda1', 'p', 'a', 'c', 'o')
        disk_file.open()

        file_name = os.path.basename(disk_file._data_file)
        with open(disk_file._data_file) as fp:
            metadata = diskfile.read_metadata(fp)
        os.unlink(disk_file._data_file)
        with open(disk_file._data_file, 'w') as fp:
            diskfile.write_metadata(fp, metadata)

        file_name = os.path.basename(disk_file._data_file)
        self.assertEquals(os.listdir(disk_file._datadir)[0], file_name)
        req = Request.blank('/sda1/p/a/c/o',
                            environ={'REQUEST_METHOD': 'HEAD'})
        resp = req.get_response(self.object_controller)
        self.assertEquals(resp.status_int, 404)

        quar_dir = os.path.join(
            self.testdir, 'sda1', 'quarantined', 'objects',
            os.path.basename(os.path.dirname(disk_file._data_file)))
        self.assertEquals(os.listdir(quar_dir)[0], file_name)

    def test_GET(self):
        # Test swift.obj.server.ObjectController.GET
        req = Request.blank('/sda1/p/a/c', environ={'REQUEST_METHOD': 'GET'})
        resp = req.get_response(self.object_controller)
        self.assertEquals(resp.status_int, 400)

        req = Request.blank('/sda1/p/a/c/o', environ={'REQUEST_METHOD': 'GET'})
        resp = req.get_response(self.object_controller)
        self.assertEquals(resp.status_int, 404)
        self.assertFalse('X-Timestamp' in resp.headers)

        timestamp = normalize_timestamp(time())
        req = Request.blank('/sda1/p/a/c/o', environ={'REQUEST_METHOD': 'PUT'},
                            headers={'X-Timestamp': timestamp,
                                     'Content-Type': 'application/x-test',
                                     'X-Object-Meta-1': 'One',
                                     'X-Object-Meta-Two': 'Two'})
        req.body = 'VERIFY'
        resp = req.get_response(self.object_controller)
        self.assertEquals(resp.status_int, 201)

        req = Request.blank('/sda1/p/a/c/o', environ={'REQUEST_METHOD': 'GET'})
        resp = req.get_response(self.object_controller)
        self.assertEquals(resp.status_int, 200)
        self.assertEquals(resp.body, 'VERIFY')
        self.assertEquals(resp.content_length, 6)
        self.assertEquals(resp.content_type, 'application/x-test')
        self.assertEquals(resp.headers['content-length'], '6')
        self.assertEquals(resp.headers['content-type'], 'application/x-test')
        self.assertEquals(
            resp.headers['last-modified'],
            strftime('%a, %d %b %Y %H:%M:%S GMT',
                     gmtime(math.ceil(float(timestamp)))))
        self.assertEquals(resp.headers['etag'],
                          '"0b4c12d7e0a73840c1c4f148fda3b037"')
        self.assertEquals(resp.headers['x-object-meta-1'], 'One')
        self.assertEquals(resp.headers['x-object-meta-two'], 'Two')

        req = Request.blank('/sda1/p/a/c/o', environ={'REQUEST_METHOD': 'GET'})
        req.range = 'bytes=1-3'
        resp = req.get_response(self.object_controller)
        self.assertEquals(resp.status_int, 206)
        self.assertEquals(resp.body, 'ERI')
        self.assertEquals(resp.headers['content-length'], '3')

        req = Request.blank('/sda1/p/a/c/o', environ={'REQUEST_METHOD': 'GET'})
        req.range = 'bytes=1-'
        resp = req.get_response(self.object_controller)
        self.assertEquals(resp.status_int, 206)
        self.assertEquals(resp.body, 'ERIFY')
        self.assertEquals(resp.headers['content-length'], '5')

        req = Request.blank('/sda1/p/a/c/o', environ={'REQUEST_METHOD': 'GET'})
        req.range = 'bytes=-2'
        resp = req.get_response(self.object_controller)
        self.assertEquals(resp.status_int, 206)
        self.assertEquals(resp.body, 'FY')
        self.assertEquals(resp.headers['content-length'], '2')

        objfile = os.path.join(
            self.testdir, 'sda1',
            storage_directory(diskfile.get_data_dir(0), 'p',
                              hash_path('a', 'c', 'o')),
            timestamp + '.data')
        os.unlink(objfile)
        req = Request.blank('/sda1/p/a/c/o', environ={'REQUEST_METHOD': 'GET'})
        resp = req.get_response(self.object_controller)
        self.assertEquals(resp.status_int, 404)

        sleep(.00001)
        timestamp = normalize_timestamp(time())
        req = Request.blank('/sda1/p/a/c/o', environ={'REQUEST_METHOD': 'PUT'},
                            headers={
                                'X-Timestamp': timestamp,
                                'Content-Type': 'application:octet-stream',
                                'Content-Length': '6'})
        req.body = 'VERIFY'
        resp = req.get_response(self.object_controller)
        self.assertEquals(resp.status_int, 201)

        sleep(.00001)
        timestamp = normalize_timestamp(time())
        req = Request.blank('/sda1/p/a/c/o',
                            environ={'REQUEST_METHOD': 'DELETE'},
                            headers={'X-Timestamp': timestamp})
        resp = req.get_response(self.object_controller)
        self.assertEquals(resp.status_int, 204)

        req = Request.blank('/sda1/p/a/c/o', environ={'REQUEST_METHOD': 'GET'})
        resp = req.get_response(self.object_controller)
        self.assertEquals(resp.status_int, 404)
        self.assertEquals(resp.headers['X-Timestamp'], timestamp)

    def test_GET_if_match(self):
        req = Request.blank('/sda1/p/a/c/o', environ={'REQUEST_METHOD': 'PUT'},
                            headers={
                                'X-Timestamp': normalize_timestamp(time()),
                                'Content-Type': 'application/octet-stream',
                                'Content-Length': '4'})
        req.body = 'test'
        resp = req.get_response(self.object_controller)
        self.assertEquals(resp.status_int, 201)
        etag = resp.etag

        req = Request.blank('/sda1/p/a/c/o', environ={'REQUEST_METHOD': 'GET'})
        resp = req.get_response(self.object_controller)
        self.assertEquals(resp.status_int, 200)
        self.assertEquals(resp.etag, etag)

        req = Request.blank('/sda1/p/a/c/o', environ={'REQUEST_METHOD': 'GET'},
                            headers={'If-Match': '*'})
        resp = req.get_response(self.object_controller)
        self.assertEquals(resp.status_int, 200)
        self.assertEquals(resp.etag, etag)

        req = Request.blank('/sda1/p/a/c/o2',
                            environ={'REQUEST_METHOD': 'GET'},
                            headers={'If-Match': '*'})
        resp = req.get_response(self.object_controller)
        self.assertEquals(resp.status_int, 412)

        req = Request.blank('/sda1/p/a/c/o', environ={'REQUEST_METHOD': 'GET'},
                            headers={'If-Match': '"%s"' % etag})
        resp = req.get_response(self.object_controller)
        self.assertEquals(resp.status_int, 200)
        self.assertEquals(resp.etag, etag)

        req = Request.blank(
            '/sda1/p/a/c/o', environ={'REQUEST_METHOD': 'GET'},
            headers={'If-Match': '"11111111111111111111111111111111"'})
        resp = req.get_response(self.object_controller)
        self.assertEquals(resp.status_int, 412)

        req = Request.blank(
            '/sda1/p/a/c/o', environ={'REQUEST_METHOD': 'GET'},
            headers={
                'If-Match': '"11111111111111111111111111111111", "%s"' % etag})
        resp = req.get_response(self.object_controller)
        self.assertEquals(resp.status_int, 200)

        req = Request.blank(
            '/sda1/p/a/c/o', environ={'REQUEST_METHOD': 'GET'},
            headers={
                'If-Match':
                '"11111111111111111111111111111111", '
                '"22222222222222222222222222222222"'})
        resp = req.get_response(self.object_controller)
        self.assertEquals(resp.status_int, 412)

    def test_HEAD_if_match(self):
        req = Request.blank('/sda1/p/a/c/o', environ={'REQUEST_METHOD': 'PUT'},
                            headers={
                                'X-Timestamp': normalize_timestamp(time()),
                                'Content-Type': 'application/octet-stream',
                                'Content-Length': '4'})
        req.body = 'test'
        resp = req.get_response(self.object_controller)
        self.assertEquals(resp.status_int, 201)
        etag = resp.etag

        req = Request.blank('/sda1/p/a/c/o',
                            environ={'REQUEST_METHOD': 'HEAD'})
        resp = req.get_response(self.object_controller)
        self.assertEquals(resp.status_int, 200)
        self.assertEquals(resp.etag, etag)

        req = Request.blank('/sda1/p/a/c/o',
                            environ={'REQUEST_METHOD': 'HEAD'},
                            headers={'If-Match': '*'})
        resp = req.get_response(self.object_controller)
        self.assertEquals(resp.status_int, 200)
        self.assertEquals(resp.etag, etag)

        req = Request.blank('/sda1/p/a/c/o2',
                            environ={'REQUEST_METHOD': 'HEAD'},
                            headers={'If-Match': '*'})
        resp = req.get_response(self.object_controller)
        self.assertEquals(resp.status_int, 412)

        req = Request.blank('/sda1/p/a/c/o',
                            environ={'REQUEST_METHOD': 'HEAD'},
                            headers={'If-Match': '"%s"' % etag})
        resp = req.get_response(self.object_controller)
        self.assertEquals(resp.status_int, 200)
        self.assertEquals(resp.etag, etag)

        req = Request.blank(
            '/sda1/p/a/c/o', environ={'REQUEST_METHOD': 'HEAD'},
            headers={'If-Match': '"11111111111111111111111111111111"'})
        resp = req.get_response(self.object_controller)
        self.assertEquals(resp.status_int, 412)

        req = Request.blank(
            '/sda1/p/a/c/o', environ={'REQUEST_METHOD': 'HEAD'},
            headers={
                'If-Match': '"11111111111111111111111111111111", "%s"' % etag})
        resp = req.get_response(self.object_controller)
        self.assertEquals(resp.status_int, 200)

        req = Request.blank(
            '/sda1/p/a/c/o', environ={'REQUEST_METHOD': 'HEAD'},
            headers={
                'If-Match':
                '"11111111111111111111111111111111", '
                '"22222222222222222222222222222222"'})
        resp = req.get_response(self.object_controller)
        self.assertEquals(resp.status_int, 412)

    def test_GET_if_none_match(self):
        req = Request.blank('/sda1/p/a/c/o', environ={'REQUEST_METHOD': 'PUT'},
                            headers={
                                'X-Timestamp': normalize_timestamp(time()),
                                'Content-Type': 'application/octet-stream',
                                'Content-Length': '4'})
        req.body = 'test'
        resp = req.get_response(self.object_controller)
        self.assertEquals(resp.status_int, 201)
        etag = resp.etag

        req = Request.blank('/sda1/p/a/c/o', environ={'REQUEST_METHOD': 'GET'})
        resp = req.get_response(self.object_controller)
        self.assertEquals(resp.status_int, 200)
        self.assertEquals(resp.etag, etag)

        req = Request.blank('/sda1/p/a/c/o', environ={'REQUEST_METHOD': 'GET'},
                            headers={'If-None-Match': '*'})
        resp = req.get_response(self.object_controller)
        self.assertEquals(resp.status_int, 304)
        self.assertEquals(resp.etag, etag)

        req = Request.blank('/sda1/p/a/c/o2',
                            environ={'REQUEST_METHOD': 'GET'},
                            headers={'If-None-Match': '*'})
        resp = req.get_response(self.object_controller)
        self.assertEquals(resp.status_int, 404)

        req = Request.blank('/sda1/p/a/c/o', environ={'REQUEST_METHOD': 'GET'},
                            headers={'If-None-Match': '"%s"' % etag})
        resp = req.get_response(self.object_controller)
        self.assertEquals(resp.status_int, 304)
        self.assertEquals(resp.etag, etag)

        req = Request.blank(
            '/sda1/p/a/c/o', environ={'REQUEST_METHOD': 'GET'},
            headers={'If-None-Match': '"11111111111111111111111111111111"'})
        resp = req.get_response(self.object_controller)
        self.assertEquals(resp.status_int, 200)
        self.assertEquals(resp.etag, etag)

        req = Request.blank(
            '/sda1/p/a/c/o', environ={'REQUEST_METHOD': 'GET'},
            headers={'If-None-Match':
                     '"11111111111111111111111111111111", '
                     '"%s"' % etag})
        resp = req.get_response(self.object_controller)
        self.assertEquals(resp.status_int, 304)
        self.assertEquals(resp.etag, etag)

    def test_HEAD_if_none_match(self):
        req = Request.blank('/sda1/p/a/c/o',
                            environ={'REQUEST_METHOD': 'PUT'},
                            headers={
                                'X-Timestamp': normalize_timestamp(time()),
                                'Content-Type': 'application/octet-stream',
                                'Content-Length': '4'})
        req.body = 'test'
        resp = req.get_response(self.object_controller)
        self.assertEquals(resp.status_int, 201)
        etag = resp.etag

        req = Request.blank('/sda1/p/a/c/o',
                            environ={'REQUEST_METHOD': 'HEAD'})
        resp = req.get_response(self.object_controller)
        self.assertEquals(resp.status_int, 200)
        self.assertEquals(resp.etag, etag)

        req = Request.blank('/sda1/p/a/c/o',
                            environ={'REQUEST_METHOD': 'HEAD'},
                            headers={'If-None-Match': '*'})
        resp = req.get_response(self.object_controller)
        self.assertEquals(resp.status_int, 304)
        self.assertEquals(resp.etag, etag)

        req = Request.blank('/sda1/p/a/c/o2',
                            environ={'REQUEST_METHOD': 'HEAD'},
                            headers={'If-None-Match': '*'})
        resp = req.get_response(self.object_controller)
        self.assertEquals(resp.status_int, 404)

        req = Request.blank('/sda1/p/a/c/o',
                            environ={'REQUEST_METHOD': 'HEAD'},
                            headers={'If-None-Match': '"%s"' % etag})
        resp = req.get_response(self.object_controller)
        self.assertEquals(resp.status_int, 304)
        self.assertEquals(resp.etag, etag)

        req = Request.blank(
            '/sda1/p/a/c/o', environ={'REQUEST_METHOD': 'HEAD'},
            headers={'If-None-Match': '"11111111111111111111111111111111"'})
        resp = req.get_response(self.object_controller)
        self.assertEquals(resp.status_int, 200)
        self.assertEquals(resp.etag, etag)

        req = Request.blank(
            '/sda1/p/a/c/o', environ={'REQUEST_METHOD': 'HEAD'},
            headers={'If-None-Match':
                     '"11111111111111111111111111111111", '
                     '"%s"' % etag})
        resp = req.get_response(self.object_controller)
        self.assertEquals(resp.status_int, 304)
        self.assertEquals(resp.etag, etag)

    def test_GET_if_modified_since(self):
        timestamp = normalize_timestamp(time())
        req = Request.blank('/sda1/p/a/c/o', environ={'REQUEST_METHOD': 'PUT'},
                            headers={
                                'X-Timestamp': timestamp,
                                'Content-Type': 'application/octet-stream',
                                'Content-Length': '4'})
        req.body = 'test'
        resp = req.get_response(self.object_controller)
        self.assertEquals(resp.status_int, 201)

        req = Request.blank('/sda1/p/a/c/o', environ={'REQUEST_METHOD': 'GET'})
        resp = req.get_response(self.object_controller)
        self.assertEquals(resp.status_int, 200)

        since = strftime('%a, %d %b %Y %H:%M:%S GMT',
                         gmtime(float(timestamp) + 1))
        req = Request.blank('/sda1/p/a/c/o', environ={'REQUEST_METHOD': 'GET'},
                            headers={'If-Modified-Since': since})
        resp = req.get_response(self.object_controller)
        self.assertEquals(resp.status_int, 304)

        since = \
            strftime('%a, %d %b %Y %H:%M:%S GMT', gmtime(float(timestamp) - 1))
        req = Request.blank('/sda1/p/a/c/o', environ={'REQUEST_METHOD': 'GET'},
                            headers={'If-Modified-Since': since})
        resp = req.get_response(self.object_controller)
        self.assertEquals(resp.status_int, 200)

        since = \
            strftime('%a, %d %b %Y %H:%M:%S GMT', gmtime(float(timestamp) + 1))
        req = Request.blank('/sda1/p/a/c/o', environ={'REQUEST_METHOD': 'GET'},
                            headers={'If-Modified-Since': since})
        resp = req.get_response(self.object_controller)
        self.assertEquals(resp.status_int, 304)

        req = Request.blank('/sda1/p/a/c/o',
                            environ={'REQUEST_METHOD': 'HEAD'})
        resp = req.get_response(self.object_controller)
        since = resp.headers['Last-Modified']
        self.assertEquals(since, strftime('%a, %d %b %Y %H:%M:%S GMT',
                                          gmtime(math.ceil(float(timestamp)))))

        req = Request.blank('/sda1/p/a/c/o', environ={'REQUEST_METHOD': 'GET'},
                            headers={'If-Modified-Since': since})
        resp = req.get_response(self.object_controller)
        self.assertEquals(resp.status_int, 304)

        timestamp = normalize_timestamp(int(time()))
        req = Request.blank('/sda1/p/a/c/o2',
                            environ={'REQUEST_METHOD': 'PUT'},
                            headers={
                                'X-Timestamp': timestamp,
                                'Content-Type': 'application/octet-stream',
                                'Content-Length': '4'})
        req.body = 'test'
        resp = req.get_response(self.object_controller)
        self.assertEquals(resp.status_int, 201)

        since = strftime('%a, %d %b %Y %H:%M:%S GMT',
                         gmtime(float(timestamp)))
        req = Request.blank('/sda1/p/a/c/o2',
                            environ={'REQUEST_METHOD': 'GET'},
                            headers={'If-Modified-Since': since})
        resp = req.get_response(self.object_controller)
        self.assertEquals(resp.status_int, 304)

    def test_HEAD_if_modified_since(self):
        timestamp = normalize_timestamp(time())
        req = Request.blank('/sda1/p/a/c/o', environ={'REQUEST_METHOD': 'PUT'},
                            headers={
                                'X-Timestamp': timestamp,
                                'Content-Type': 'application/octet-stream',
                                'Content-Length': '4'})
        req.body = 'test'
        resp = req.get_response(self.object_controller)
        self.assertEquals(resp.status_int, 201)

        req = Request.blank('/sda1/p/a/c/o',
                            environ={'REQUEST_METHOD': 'HEAD'})
        resp = req.get_response(self.object_controller)
        self.assertEquals(resp.status_int, 200)

        since = strftime('%a, %d %b %Y %H:%M:%S GMT',
                         gmtime(float(timestamp) + 1))
        req = Request.blank('/sda1/p/a/c/o',
                            environ={'REQUEST_METHOD': 'HEAD'},
                            headers={'If-Modified-Since': since})
        resp = req.get_response(self.object_controller)
        self.assertEquals(resp.status_int, 304)

        since = \
            strftime('%a, %d %b %Y %H:%M:%S GMT', gmtime(float(timestamp) - 1))
        req = Request.blank('/sda1/p/a/c/o',
                            environ={'REQUEST_METHOD': 'HEAD'},
                            headers={'If-Modified-Since': since})
        resp = req.get_response(self.object_controller)
        self.assertEquals(resp.status_int, 200)

        since = \
            strftime('%a, %d %b %Y %H:%M:%S GMT', gmtime(float(timestamp) + 1))
        req = Request.blank('/sda1/p/a/c/o',
                            environ={'REQUEST_METHOD': 'HEAD'},
                            headers={'If-Modified-Since': since})
        resp = req.get_response(self.object_controller)
        self.assertEquals(resp.status_int, 304)

        req = Request.blank('/sda1/p/a/c/o',
                            environ={'REQUEST_METHOD': 'HEAD'})
        resp = req.get_response(self.object_controller)
        since = resp.headers['Last-Modified']
        self.assertEquals(since, strftime('%a, %d %b %Y %H:%M:%S GMT',
                                          gmtime(math.ceil(float(timestamp)))))

        req = Request.blank('/sda1/p/a/c/o',
                            environ={'REQUEST_METHOD': 'HEAD'},
                            headers={'If-Modified-Since': since})
        resp = self.object_controller.GET(req)
        self.assertEquals(resp.status_int, 304)

        timestamp = normalize_timestamp(int(time()))
        req = Request.blank('/sda1/p/a/c/o2',
                            environ={'REQUEST_METHOD': 'PUT'},
                            headers={
                                'X-Timestamp': timestamp,
                                'Content-Type': 'application/octet-stream',
                                'Content-Length': '4'})
        req.body = 'test'
        resp = req.get_response(self.object_controller)
        self.assertEquals(resp.status_int, 201)

        since = strftime('%a, %d %b %Y %H:%M:%S GMT',
                         gmtime(float(timestamp)))
        req = Request.blank('/sda1/p/a/c/o2',
                            environ={'REQUEST_METHOD': 'HEAD'},
                            headers={'If-Modified-Since': since})
        resp = req.get_response(self.object_controller)
        self.assertEquals(resp.status_int, 304)

    def test_GET_if_unmodified_since(self):
        timestamp = normalize_timestamp(time())
        req = Request.blank('/sda1/p/a/c/o', environ={'REQUEST_METHOD': 'PUT'},
                            headers={
                                'X-Timestamp': timestamp,
                                'Content-Type': 'application/octet-stream',
                                'Content-Length': '4'})
        req.body = 'test'
        resp = req.get_response(self.object_controller)
        self.assertEquals(resp.status_int, 201)

        req = Request.blank('/sda1/p/a/c/o', environ={'REQUEST_METHOD': 'GET'})
        resp = req.get_response(self.object_controller)
        self.assertEquals(resp.status_int, 200)

        since = strftime('%a, %d %b %Y %H:%M:%S GMT',
                         gmtime(float(timestamp) + 1))
        req = Request.blank('/sda1/p/a/c/o', environ={'REQUEST_METHOD': 'GET'},
                            headers={'If-Unmodified-Since': since})
        resp = req.get_response(self.object_controller)
        self.assertEquals(resp.status_int, 200)

        since = \
            strftime('%a, %d %b %Y %H:%M:%S GMT', gmtime(float(timestamp) - 9))
        req = Request.blank('/sda1/p/a/c/o', environ={'REQUEST_METHOD': 'GET'},
                            headers={'If-Unmodified-Since': since})
        resp = req.get_response(self.object_controller)
        self.assertEquals(resp.status_int, 412)

        since = \
            strftime('%a, %d %b %Y %H:%M:%S GMT', gmtime(float(timestamp) + 9))
        req = Request.blank('/sda1/p/a/c/o', environ={'REQUEST_METHOD': 'GET'},
                            headers={'If-Unmodified-Since': since})
        resp = req.get_response(self.object_controller)
        self.assertEquals(resp.status_int, 200)

        req = Request.blank('/sda1/p/a/c/o',
                            environ={'REQUEST_METHOD': 'HEAD'})
        resp = req.get_response(self.object_controller)
        since = resp.headers['Last-Modified']
        self.assertEquals(since, strftime('%a, %d %b %Y %H:%M:%S GMT',
                                          gmtime(math.ceil(float(timestamp)))))

        req = Request.blank('/sda1/p/a/c/o', environ={'REQUEST_METHOD': 'GET'},
                            headers={'If-Unmodified-Since': since})
        resp = req.get_response(self.object_controller)
        self.assertEquals(resp.status_int, 200)

    def test_HEAD_if_unmodified_since(self):
        timestamp = normalize_timestamp(time())
        req = Request.blank(
            '/sda1/p/a/c/o',
            environ={'REQUEST_METHOD': 'PUT'},
            headers={'X-Timestamp': timestamp,
                     'Content-Type': 'application/octet-stream',
                     'Content-Length': '4'})
        req.body = 'test'
        resp = req.get_response(self.object_controller)
        self.assertEquals(resp.status_int, 201)

        since = strftime('%a, %d %b %Y %H:%M:%S GMT',
                         gmtime(math.ceil(float(timestamp)) + 1))
        req = Request.blank('/sda1/p/a/c/o',
                            environ={'REQUEST_METHOD': 'HEAD'},
                            headers={'If-Unmodified-Since': since})
        resp = req.get_response(self.object_controller)
        self.assertEquals(resp.status_int, 200)

        since = strftime('%a, %d %b %Y %H:%M:%S GMT',
                         gmtime(math.ceil(float(timestamp))))
        req = Request.blank('/sda1/p/a/c/o',
                            environ={'REQUEST_METHOD': 'HEAD'},
                            headers={'If-Unmodified-Since': since})
        resp = req.get_response(self.object_controller)
        self.assertEquals(resp.status_int, 200)

        since = strftime('%a, %d %b %Y %H:%M:%S GMT',
                         gmtime(math.ceil(float(timestamp)) - 1))
        req = Request.blank('/sda1/p/a/c/o',
                            environ={'REQUEST_METHOD': 'HEAD'},
                            headers={'If-Unmodified-Since': since})
        resp = req.get_response(self.object_controller)
        self.assertEquals(resp.status_int, 412)

    def test_GET_quarantine(self):
        # Test swift.obj.server.ObjectController.GET
        timestamp = normalize_timestamp(time())
        req = Request.blank('/sda1/p/a/c/o', environ={'REQUEST_METHOD': 'PUT'},
                            headers={'X-Timestamp': timestamp,
                                     'Content-Type': 'application/x-test'})
        req.body = 'VERIFY'
        resp = req.get_response(self.object_controller)
        self.assertEquals(resp.status_int, 201)
        disk_file = self.df_mgr.get_diskfile('sda1', 'p', 'a', 'c', 'o')
        disk_file.open()
        file_name = os.path.basename(disk_file._data_file)
        etag = md5()
        etag.update('VERIF')
        etag = etag.hexdigest()
        metadata = {'X-Timestamp': timestamp, 'name': '/a/c/o',
                    'Content-Length': 6, 'ETag': etag}
        diskfile.write_metadata(disk_file._fp, metadata)
        self.assertEquals(os.listdir(disk_file._datadir)[0], file_name)
        req = Request.blank('/sda1/p/a/c/o')
        resp = req.get_response(self.object_controller)
        quar_dir = os.path.join(
            self.testdir, 'sda1', 'quarantined', 'objects',
            os.path.basename(os.path.dirname(disk_file._data_file)))
        self.assertEquals(os.listdir(disk_file._datadir)[0], file_name)
        body = resp.body  # actually does quarantining
        self.assertEquals(body, 'VERIFY')
        self.assertEquals(os.listdir(quar_dir)[0], file_name)
        req = Request.blank('/sda1/p/a/c/o')
        resp = req.get_response(self.object_controller)
        self.assertEquals(resp.status_int, 404)

    def test_GET_quarantine_zbyte(self):
        # Test swift.obj.server.ObjectController.GET
        timestamp = normalize_timestamp(time())
        req = Request.blank('/sda1/p/a/c/o', environ={'REQUEST_METHOD': 'PUT'},
                            headers={'X-Timestamp': timestamp,
                                     'Content-Type': 'application/x-test'})
        req.body = 'VERIFY'
        resp = req.get_response(self.object_controller)
        self.assertEquals(resp.status_int, 201)
        disk_file = self.df_mgr.get_diskfile('sda1', 'p', 'a', 'c', 'o')
        disk_file.open()
        file_name = os.path.basename(disk_file._data_file)
        with open(disk_file._data_file) as fp:
            metadata = diskfile.read_metadata(fp)
        os.unlink(disk_file._data_file)
        with open(disk_file._data_file, 'w') as fp:
            diskfile.write_metadata(fp, metadata)

        self.assertEquals(os.listdir(disk_file._datadir)[0], file_name)
        req = Request.blank('/sda1/p/a/c/o')
        resp = req.get_response(self.object_controller)
        self.assertEquals(resp.status_int, 404)

        quar_dir = os.path.join(
            self.testdir, 'sda1', 'quarantined', 'objects',
            os.path.basename(os.path.dirname(disk_file._data_file)))
        self.assertEquals(os.listdir(quar_dir)[0], file_name)

    def test_GET_quarantine_range(self):
        # Test swift.obj.server.ObjectController.GET
        timestamp = normalize_timestamp(time())
        req = Request.blank('/sda1/p/a/c/o', environ={'REQUEST_METHOD': 'PUT'},
                            headers={'X-Timestamp': timestamp,
                                     'Content-Type': 'application/x-test'})
        req.body = 'VERIFY'
        resp = req.get_response(self.object_controller)
        self.assertEquals(resp.status_int, 201)
        disk_file = self.df_mgr.get_diskfile('sda1', 'p', 'a', 'c', 'o')
        disk_file.open()
        file_name = os.path.basename(disk_file._data_file)
        etag = md5()
        etag.update('VERIF')
        etag = etag.hexdigest()
        metadata = {'X-Timestamp': timestamp, 'name': '/a/c/o',
                    'Content-Length': 6, 'ETag': etag}
        diskfile.write_metadata(disk_file._fp, metadata)
        self.assertEquals(os.listdir(disk_file._datadir)[0], file_name)
        req = Request.blank('/sda1/p/a/c/o')
        req.range = 'bytes=0-4'  # partial
        resp = req.get_response(self.object_controller)
        quar_dir = os.path.join(
            self.testdir, 'sda1', 'quarantined', 'objects',
            os.path.basename(os.path.dirname(disk_file._data_file)))
        resp.body
        self.assertEquals(os.listdir(disk_file._datadir)[0], file_name)
        self.assertFalse(os.path.isdir(quar_dir))
        req = Request.blank('/sda1/p/a/c/o')
        resp = req.get_response(self.object_controller)
        self.assertEquals(resp.status_int, 200)

        req = Request.blank('/sda1/p/a/c/o')
        req.range = 'bytes=1-6'  # partial
        resp = req.get_response(self.object_controller)
        quar_dir = os.path.join(
            self.testdir, 'sda1', 'quarantined', 'objects',
            os.path.basename(os.path.dirname(disk_file._data_file)))
        resp.body
        self.assertEquals(os.listdir(disk_file._datadir)[0], file_name)
        self.assertFalse(os.path.isdir(quar_dir))

        req = Request.blank('/sda1/p/a/c/o')
        req.range = 'bytes=0-14'  # full
        resp = req.get_response(self.object_controller)
        quar_dir = os.path.join(
            self.testdir, 'sda1', 'quarantined', 'objects',
            os.path.basename(os.path.dirname(disk_file._data_file)))
        self.assertEquals(os.listdir(disk_file._datadir)[0], file_name)
        resp.body
        self.assertTrue(os.path.isdir(quar_dir))
        req = Request.blank('/sda1/p/a/c/o')
        resp = req.get_response(self.object_controller)
        self.assertEquals(resp.status_int, 404)

    @mock.patch("time.time", mock_time)
    def test_DELETE(self):
        # Test swift.obj.server.ObjectController.DELETE
        req = Request.blank('/sda1/p/a/c',
                            environ={'REQUEST_METHOD': 'DELETE'})
        resp = req.get_response(self.object_controller)
        self.assertEquals(resp.status_int, 400)

        req = Request.blank('/sda1/p/a/c/o',
                            environ={'REQUEST_METHOD': 'DELETE'})
        resp = req.get_response(self.object_controller)
        self.assertEquals(resp.status_int, 400)
        # self.assertRaises(KeyError, self.object_controller.DELETE, req)

        # The following should have created a tombstone file
        timestamp = normalize_timestamp(1000)
        req = Request.blank('/sda1/p/a/c/o',
                            environ={'REQUEST_METHOD': 'DELETE'},
                            headers={'X-Timestamp': timestamp})
        resp = req.get_response(self.object_controller)
        self.assertEquals(resp.status_int, 404)
        ts_1000_file = os.path.join(
            self.testdir, 'sda1',
            storage_directory(diskfile.get_data_dir(0), 'p',
                              hash_path('a', 'c', 'o')),
            timestamp + '.ts')
        self.assertTrue(os.path.isfile(ts_1000_file))
        # There should now be a 1000 ts file.
        self.assertEquals(len(os.listdir(os.path.dirname(ts_1000_file))), 1)

        # The following should *not* have created a tombstone file.
        timestamp = normalize_timestamp(999)
        req = Request.blank('/sda1/p/a/c/o',
                            environ={'REQUEST_METHOD': 'DELETE'},
                            headers={'X-Timestamp': timestamp})
        resp = req.get_response(self.object_controller)
        self.assertEquals(resp.status_int, 404)
        ts_999_file = os.path.join(
            self.testdir, 'sda1',
            storage_directory(diskfile.get_data_dir(0), 'p',
                              hash_path('a', 'c', 'o')),
            timestamp + '.ts')
        self.assertFalse(os.path.isfile(ts_999_file))
        self.assertTrue(os.path.isfile(ts_1000_file))
        self.assertEquals(len(os.listdir(os.path.dirname(ts_1000_file))), 1)

        timestamp = normalize_timestamp(1002)
        req = Request.blank('/sda1/p/a/c/o', environ={'REQUEST_METHOD': 'PUT'},
                            headers={
                                'X-Timestamp': timestamp,
                                'Content-Type': 'application/octet-stream',
                                'Content-Length': '4',
                            })
        req.body = 'test'
        resp = req.get_response(self.object_controller)
        self.assertEquals(resp.status_int, 201)
        # There should now be 1000 ts and a 1001 data file.
        data_1002_file = os.path.join(
            self.testdir, 'sda1',
            storage_directory(diskfile.get_data_dir(0), 'p',
                              hash_path('a', 'c', 'o')),
            timestamp + '.data')
        self.assertTrue(os.path.isfile(data_1002_file))
        self.assertEquals(len(os.listdir(os.path.dirname(data_1002_file))), 1)

        # The following should *not* have created a tombstone file.
        timestamp = normalize_timestamp(1001)
        req = Request.blank('/sda1/p/a/c/o',
                            environ={'REQUEST_METHOD': 'DELETE'},
                            headers={'X-Timestamp': timestamp})
        resp = req.get_response(self.object_controller)
        self.assertEquals(resp.status_int, 409)
        ts_1001_file = os.path.join(
            self.testdir, 'sda1',
            storage_directory(diskfile.get_data_dir(0), 'p',
                              hash_path('a', 'c', 'o')),
            timestamp + '.ts')
        self.assertFalse(os.path.isfile(ts_1001_file))
        self.assertTrue(os.path.isfile(data_1002_file))
        self.assertEquals(len(os.listdir(os.path.dirname(ts_1001_file))), 1)

        timestamp = normalize_timestamp(1003)
        req = Request.blank('/sda1/p/a/c/o',
                            environ={'REQUEST_METHOD': 'DELETE'},
                            headers={'X-Timestamp': timestamp})
        resp = req.get_response(self.object_controller)
        self.assertEquals(resp.status_int, 204)
        ts_1003_file = os.path.join(
            self.testdir, 'sda1',
            storage_directory(diskfile.get_data_dir(0), 'p',
                              hash_path('a', 'c', 'o')),
            timestamp + '.ts')
        self.assertTrue(os.path.isfile(ts_1003_file))
        self.assertEquals(len(os.listdir(os.path.dirname(ts_1003_file))), 1)

    def test_DELETE_container_updates(self):
        # Test swift.obj.server.ObjectController.DELETE and container
        # updates, making sure container update is called in the correct
        # state.
        timestamp = normalize_timestamp(time())
        req = Request.blank('/sda1/p/a/c/o', environ={'REQUEST_METHOD': 'PUT'},
                            headers={
                                'X-Timestamp': timestamp,
                                'Content-Type': 'application/octet-stream',
                                'Content-Length': '4',
                            })
        req.body = 'test'
        resp = req.get_response(self.object_controller)
        self.assertEquals(resp.status_int, 201)

        calls_made = [0]

        def our_container_update(*args, **kwargs):
            calls_made[0] += 1

        orig_cu = self.object_controller.container_update
        self.object_controller.container_update = our_container_update
        try:
            # The following request should return 409 (HTTP Conflict). A
            # tombstone file should not have been created with this timestamp.
            timestamp = normalize_timestamp(float(timestamp) - 1)
            req = Request.blank('/sda1/p/a/c/o',
                                environ={'REQUEST_METHOD': 'DELETE'},
                                headers={'X-Timestamp': timestamp})
            resp = req.get_response(self.object_controller)
            self.assertEquals(resp.status_int, 409)
            objfile = os.path.join(
                self.testdir, 'sda1',
                storage_directory(diskfile.get_data_dir(0), 'p',
                                  hash_path('a', 'c', 'o')),
                timestamp + '.ts')
            self.assertFalse(os.path.isfile(objfile))
            self.assertEquals(len(os.listdir(os.path.dirname(objfile))), 1)
            self.assertEquals(0, calls_made[0])

            # The following request should return 204, and the object should
            # be truly deleted (container update is performed) because this
            # timestamp is newer. A tombstone file should have been created
            # with this timestamp.
            sleep(.00001)
            timestamp = normalize_timestamp(time())
            req = Request.blank('/sda1/p/a/c/o',
                                environ={'REQUEST_METHOD': 'DELETE'},
                                headers={'X-Timestamp': timestamp})
            resp = req.get_response(self.object_controller)
            self.assertEquals(resp.status_int, 204)
            objfile = os.path.join(
                self.testdir, 'sda1',
                storage_directory(diskfile.get_data_dir(0), 'p',
                                  hash_path('a', 'c', 'o')),
                timestamp + '.ts')
            self.assert_(os.path.isfile(objfile))
            self.assertEquals(1, calls_made[0])
            self.assertEquals(len(os.listdir(os.path.dirname(objfile))), 1)

            # The following request should return a 404, as the object should
            # already have been deleted, but it should have also performed a
            # container update because the timestamp is newer, and a tombstone
            # file should also exist with this timestamp.
            sleep(.00001)
            timestamp = normalize_timestamp(time())
            req = Request.blank('/sda1/p/a/c/o',
                                environ={'REQUEST_METHOD': 'DELETE'},
                                headers={'X-Timestamp': timestamp})
            resp = req.get_response(self.object_controller)
            self.assertEquals(resp.status_int, 404)
            objfile = os.path.join(
                self.testdir, 'sda1',
                storage_directory(diskfile.get_data_dir(0), 'p',
                                  hash_path('a', 'c', 'o')),
                timestamp + '.ts')
            self.assert_(os.path.isfile(objfile))
            self.assertEquals(2, calls_made[0])
            self.assertEquals(len(os.listdir(os.path.dirname(objfile))), 1)

            # The following request should return a 404, as the object should
            # already have been deleted, and it should not have performed a
            # container update because the timestamp is older, or created a
            # tombstone file with this timestamp.
            timestamp = normalize_timestamp(float(timestamp) - 1)
            req = Request.blank('/sda1/p/a/c/o',
                                environ={'REQUEST_METHOD': 'DELETE'},
                                headers={'X-Timestamp': timestamp})
            resp = req.get_response(self.object_controller)
            self.assertEquals(resp.status_int, 404)
            objfile = os.path.join(
                self.testdir, 'sda1',
                storage_directory(diskfile.get_data_dir(0), 'p',
                                  hash_path('a', 'c', 'o')),
                timestamp + '.ts')
            self.assertFalse(os.path.isfile(objfile))
            self.assertEquals(2, calls_made[0])
            self.assertEquals(len(os.listdir(os.path.dirname(objfile))), 1)
        finally:
            self.object_controller.container_update = orig_cu

    def test_call_bad_request(self):
        # Test swift.obj.server.ObjectController.__call__
        inbuf = StringIO()
        errbuf = StringIO()
        outbuf = StringIO()

        def start_response(*args):
            """Sends args to outbuf"""
            outbuf.writelines(args)

        self.object_controller.__call__({'REQUEST_METHOD': 'PUT',
                                         'SCRIPT_NAME': '',
                                         'PATH_INFO': '/sda1/p/a/c/o',
                                         'SERVER_NAME': '127.0.0.1',
                                         'SERVER_PORT': '8080',
                                         'SERVER_PROTOCOL': 'HTTP/1.0',
                                         'CONTENT_LENGTH': '0',
                                         'wsgi.version': (1, 0),
                                         'wsgi.url_scheme': 'http',
                                         'wsgi.input': inbuf,
                                         'wsgi.errors': errbuf,
                                         'wsgi.multithread': False,
                                         'wsgi.multiprocess': False,
                                         'wsgi.run_once': False},
                                        start_response)
        self.assertEquals(errbuf.getvalue(), '')
        self.assertEquals(outbuf.getvalue()[:4], '400 ')

    def test_call_not_found(self):
        inbuf = StringIO()
        errbuf = StringIO()
        outbuf = StringIO()

        def start_response(*args):
            """Sends args to outbuf"""
            outbuf.writelines(args)

        self.object_controller.__call__({'REQUEST_METHOD': 'GET',
                                         'SCRIPT_NAME': '',
                                         'PATH_INFO': '/sda1/p/a/c/o',
                                         'SERVER_NAME': '127.0.0.1',
                                         'SERVER_PORT': '8080',
                                         'SERVER_PROTOCOL': 'HTTP/1.0',
                                         'CONTENT_LENGTH': '0',
                                         'wsgi.version': (1, 0),
                                         'wsgi.url_scheme': 'http',
                                         'wsgi.input': inbuf,
                                         'wsgi.errors': errbuf,
                                         'wsgi.multithread': False,
                                         'wsgi.multiprocess': False,
                                         'wsgi.run_once': False},
                                        start_response)
        self.assertEquals(errbuf.getvalue(), '')
        self.assertEquals(outbuf.getvalue()[:4], '404 ')

    def test_call_bad_method(self):
        inbuf = StringIO()
        errbuf = StringIO()
        outbuf = StringIO()

        def start_response(*args):
            """Sends args to outbuf"""
            outbuf.writelines(args)

        self.object_controller.__call__({'REQUEST_METHOD': 'INVALID',
                                         'SCRIPT_NAME': '',
                                         'PATH_INFO': '/sda1/p/a/c/o',
                                         'SERVER_NAME': '127.0.0.1',
                                         'SERVER_PORT': '8080',
                                         'SERVER_PROTOCOL': 'HTTP/1.0',
                                         'CONTENT_LENGTH': '0',
                                         'wsgi.version': (1, 0),
                                         'wsgi.url_scheme': 'http',
                                         'wsgi.input': inbuf,
                                         'wsgi.errors': errbuf,
                                         'wsgi.multithread': False,
                                         'wsgi.multiprocess': False,
                                         'wsgi.run_once': False},
                                        start_response)
        self.assertEquals(errbuf.getvalue(), '')
        self.assertEquals(outbuf.getvalue()[:4], '405 ')

    def test_call_name_collision(self):
        def my_check(*args):
            return False

        def my_hash_path(*args):
            return md5('collide').hexdigest()

        with mock.patch("swift.obj.diskfile.hash_path", my_hash_path):
            with mock.patch("swift.obj.server.check_object_creation",
                            my_check):
                inbuf = StringIO()
                errbuf = StringIO()
                outbuf = StringIO()

                def start_response(*args):
                    """Sends args to outbuf"""
                    outbuf.writelines(args)

                self.object_controller.__call__({
                    'REQUEST_METHOD': 'PUT',
                    'SCRIPT_NAME': '',
                    'PATH_INFO': '/sda1/p/a/c/o',
                    'SERVER_NAME': '127.0.0.1',
                    'SERVER_PORT': '8080',
                    'SERVER_PROTOCOL': 'HTTP/1.0',
                    'CONTENT_LENGTH': '0',
                    'CONTENT_TYPE': 'text/html',
                    'HTTP_X_TIMESTAMP': normalize_timestamp(1.2),
                    'wsgi.version': (1, 0),
                    'wsgi.url_scheme': 'http',
                    'wsgi.input': inbuf,
                    'wsgi.errors': errbuf,
                    'wsgi.multithread': False,
                    'wsgi.multiprocess': False,
                    'wsgi.run_once': False},
                    start_response)
                self.assertEquals(errbuf.getvalue(), '')
                self.assertEquals(outbuf.getvalue()[:4], '201 ')

                inbuf = StringIO()
                errbuf = StringIO()
                outbuf = StringIO()

                def start_response(*args):
                    """Sends args to outbuf"""
                    outbuf.writelines(args)

                self.object_controller.__call__({
                    'REQUEST_METHOD': 'PUT',
                    'SCRIPT_NAME': '',
                    'PATH_INFO': '/sda1/p/b/d/x',
                    'SERVER_NAME': '127.0.0.1',
                    'SERVER_PORT': '8080',
                    'SERVER_PROTOCOL': 'HTTP/1.0',
                    'CONTENT_LENGTH': '0',
                    'CONTENT_TYPE': 'text/html',
                    'HTTP_X_TIMESTAMP': normalize_timestamp(1.3),
                    'wsgi.version': (1, 0),
                    'wsgi.url_scheme': 'http',
                    'wsgi.input': inbuf,
                    'wsgi.errors': errbuf,
                    'wsgi.multithread': False,
                    'wsgi.multiprocess': False,
                    'wsgi.run_once': False},
                    start_response)
                self.assertEquals(errbuf.getvalue(), '')
                self.assertEquals(outbuf.getvalue()[:4], '403 ')

    def test_invalid_method_doesnt_exist(self):
        errbuf = StringIO()
        outbuf = StringIO()

        def start_response(*args):
            outbuf.writelines(args)

        self.object_controller.__call__({
            'REQUEST_METHOD': 'method_doesnt_exist',
            'PATH_INFO': '/sda1/p/a/c/o'},
            start_response)
        self.assertEquals(errbuf.getvalue(), '')
        self.assertEquals(outbuf.getvalue()[:4], '405 ')

    def test_invalid_method_is_not_public(self):
        errbuf = StringIO()
        outbuf = StringIO()

        def start_response(*args):
            outbuf.writelines(args)

        self.object_controller.__call__({'REQUEST_METHOD': '__init__',
                                         'PATH_INFO': '/sda1/p/a/c/o'},
                                        start_response)
        self.assertEquals(errbuf.getvalue(), '')
        self.assertEquals(outbuf.getvalue()[:4], '405 ')

    def test_chunked_put(self):
        listener = listen(('localhost', 0))
        port = listener.getsockname()[1]
        killer = spawn(wsgi.server, listener, self.object_controller,
                       NullLogger())
        sock = connect_tcp(('localhost', port))
        fd = sock.makefile()
        fd.write('PUT /sda1/p/a/c/o HTTP/1.1\r\nHost: localhost\r\n'
                 'Content-Type: text/plain\r\n'
                 'Connection: close\r\nX-Timestamp: %s\r\n'
                 'Transfer-Encoding: chunked\r\n\r\n'
                 '2\r\noh\r\n4\r\n hai\r\n0\r\n\r\n' % normalize_timestamp(
                     1.0))
        fd.flush()
        headers = readuntil2crlfs(fd)
        exp = 'HTTP/1.1 201'
        self.assertEquals(headers[:len(exp)], exp)
        sock = connect_tcp(('localhost', port))
        fd = sock.makefile()
        fd.write('GET /sda1/p/a/c/o HTTP/1.1\r\nHost: localhost\r\n'
                 'Connection: close\r\n\r\n')
        fd.flush()
        headers = readuntil2crlfs(fd)
        exp = 'HTTP/1.1 200'
        self.assertEquals(headers[:len(exp)], exp)
        response = fd.read()
        self.assertEquals(response, 'oh hai')
        killer.kill()

    def test_chunked_content_length_mismatch_zero(self):
        listener = listen(('localhost', 0))
        port = listener.getsockname()[1]
        killer = spawn(wsgi.server, listener, self.object_controller,
                       NullLogger())
        sock = connect_tcp(('localhost', port))
        fd = sock.makefile()
        fd.write('PUT /sda1/p/a/c/o HTTP/1.1\r\nHost: localhost\r\n'
                 'Content-Type: text/plain\r\n'
                 'Connection: close\r\nX-Timestamp: %s\r\n'
                 'Content-Length: 0\r\n'
                 'Transfer-Encoding: chunked\r\n\r\n'
                 '2\r\noh\r\n4\r\n hai\r\n0\r\n\r\n' % normalize_timestamp(
                     1.0))
        fd.flush()
        headers = readuntil2crlfs(fd)
        exp = 'HTTP/1.1 201'
        self.assertEquals(headers[:len(exp)], exp)
        sock = connect_tcp(('localhost', port))
        fd = sock.makefile()
        fd.write('GET /sda1/p/a/c/o HTTP/1.1\r\nHost: localhost\r\n'
                 'Connection: close\r\n\r\n')
        fd.flush()
        headers = readuntil2crlfs(fd)
        exp = 'HTTP/1.1 200'
        self.assertEquals(headers[:len(exp)], exp)
        response = fd.read()
        self.assertEquals(response, 'oh hai')
        killer.kill()

    def test_max_object_name_length(self):
        timestamp = normalize_timestamp(time())
        max_name_len = constraints.MAX_OBJECT_NAME_LENGTH
        req = Request.blank(
            '/sda1/p/a/c/' + ('1' * max_name_len),
            environ={'REQUEST_METHOD': 'PUT'},
            headers={'X-Timestamp': timestamp,
                     'Content-Length': '4',
                     'Content-Type': 'application/octet-stream'})
        req.body = 'DATA'
        resp = req.get_response(self.object_controller)
        self.assertEquals(resp.status_int, 201)
        req = Request.blank(
            '/sda1/p/a/c/' + ('2' * (max_name_len + 1)),
            environ={'REQUEST_METHOD': 'PUT'},
            headers={'X-Timestamp': timestamp,
                     'Content-Length': '4',
                     'Content-Type': 'application/octet-stream'})
        req.body = 'DATA'
        resp = req.get_response(self.object_controller)
        self.assertEquals(resp.status_int, 400)

    def test_max_upload_time(self):

        class SlowBody(object):

            def __init__(self):
                self.sent = 0

            def read(self, size=-1):
                if self.sent < 4:
                    sleep(0.1)
                    self.sent += 1
                    return ' '
                return ''

        req = Request.blank(
            '/sda1/p/a/c/o',
            environ={'REQUEST_METHOD': 'PUT', 'wsgi.input': SlowBody()},
            headers={'X-Timestamp': normalize_timestamp(time()),
                     'Content-Length': '4', 'Content-Type': 'text/plain'})
        resp = req.get_response(self.object_controller)
        self.assertEquals(resp.status_int, 201)
        self.object_controller.max_upload_time = 0.1
        req = Request.blank(
            '/sda1/p/a/c/o',
            environ={'REQUEST_METHOD': 'PUT', 'wsgi.input': SlowBody()},
            headers={'X-Timestamp': normalize_timestamp(time()),
                     'Content-Length': '4', 'Content-Type': 'text/plain'})
        resp = req.get_response(self.object_controller)
        self.assertEquals(resp.status_int, 408)

    def test_short_body(self):

        class ShortBody(object):

            def __init__(self):
                self.sent = False

            def read(self, size=-1):
                if not self.sent:
                    self.sent = True
                    return '   '
                return ''

        req = Request.blank(
            '/sda1/p/a/c/o',
            environ={'REQUEST_METHOD': 'PUT', 'wsgi.input': ShortBody()},
            headers={'X-Timestamp': normalize_timestamp(time()),
                     'Content-Length': '4', 'Content-Type': 'text/plain'})
        resp = req.get_response(self.object_controller)
        self.assertEquals(resp.status_int, 499)

    def test_bad_sinces(self):
        req = Request.blank(
            '/sda1/p/a/c/o', environ={'REQUEST_METHOD': 'PUT'},
            headers={'X-Timestamp': normalize_timestamp(time()),
                     'Content-Length': '4', 'Content-Type': 'text/plain'},
            body='    ')
        resp = req.get_response(self.object_controller)
        self.assertEquals(resp.status_int, 201)
        req = Request.blank(
            '/sda1/p/a/c/o', environ={'REQUEST_METHOD': 'GET'},
            headers={'If-Unmodified-Since': 'Not a valid date'})
        resp = req.get_response(self.object_controller)
        self.assertEquals(resp.status_int, 200)
        req = Request.blank(
            '/sda1/p/a/c/o', environ={'REQUEST_METHOD': 'GET'},
            headers={'If-Modified-Since': 'Not a valid date'})
        resp = req.get_response(self.object_controller)
        self.assertEquals(resp.status_int, 200)

        too_big_date_list = list(datetime.datetime.max.timetuple())
        too_big_date_list[0] += 1  # bump up the year
        too_big_date = strftime(
            "%a, %d %b %Y %H:%M:%S UTC", struct_time(too_big_date_list))
        req = Request.blank(
            '/sda1/p/a/c/o', environ={'REQUEST_METHOD': 'GET'},
            headers={'If-Unmodified-Since': too_big_date})
        resp = req.get_response(self.object_controller)
        self.assertEquals(resp.status_int, 200)

    def test_content_encoding(self):
        req = Request.blank(
            '/sda1/p/a/c/o', environ={'REQUEST_METHOD': 'PUT'},
            headers={'X-Timestamp': normalize_timestamp(time()),
                     'Content-Length': '4', 'Content-Type': 'text/plain',
                     'Content-Encoding': 'gzip'},
            body='    ')
        resp = req.get_response(self.object_controller)
        self.assertEquals(resp.status_int, 201)
        req = Request.blank('/sda1/p/a/c/o', environ={'REQUEST_METHOD': 'GET'})
        resp = req.get_response(self.object_controller)
        self.assertEquals(resp.status_int, 200)
        self.assertEquals(resp.headers['content-encoding'], 'gzip')
        req = Request.blank(
            '/sda1/p/a/c/o', environ={'REQUEST_METHOD': 'HEAD'})
        resp = req.get_response(self.object_controller)
        self.assertEquals(resp.status_int, 200)
        self.assertEquals(resp.headers['content-encoding'], 'gzip')

    def test_async_update_http_connect(self):
        given_args = []

        def fake_http_connect(*args):
            given_args.extend(args)
            raise Exception('test')

        orig_http_connect = object_server.http_connect
        try:
            object_server.http_connect = fake_http_connect
            self.object_controller.async_update(
                'PUT', 'a', 'c', 'o', '127.0.0.1:1234', 1, 'sdc1',
                {'x-timestamp': '1', 'x-out': 'set'}, 'sda1', 0)
        finally:
            object_server.http_connect = orig_http_connect
        self.assertEquals(
            given_args,
            ['127.0.0.1', '1234', 'sdc1', 1, 'PUT', '/a/c/o', {
                'x-timestamp': '1', 'x-out': 'set',
                'user-agent': 'obj-server %s' % os.getpid()}])

    @patch_policies([storage_policy.StoragePolicy(0, 'zero', True),
                     storage_policy.StoragePolicy(1, 'one'),
                     storage_policy.StoragePolicy(37, 'fantastico')])
    def test_updating_multiple_delete_at_container_servers(self):
        self.object_controller.expiring_objects_account = 'exp'
        self.object_controller.expiring_objects_container_divisor = 60

        http_connect_args = []

        def fake_http_connect(ipaddr, port, device, partition, method, path,
                              headers=None, query_string=None, ssl=False):

            class SuccessfulFakeConn(object):

                @property
                def status(self):
                    return 200

                def getresponse(self):
                    return self

                def read(self):
                    return ''

            captured_args = {'ipaddr': ipaddr, 'port': port,
                             'device': device, 'partition': partition,
                             'method': method, 'path': path, 'ssl': ssl,
                             'headers': headers, 'query_string': query_string}

            http_connect_args.append(
                dict((k, v) for k, v in captured_args.iteritems()
                     if v is not None))

        req = Request.blank(
            '/sda1/p/a/c/o',
            environ={'REQUEST_METHOD': 'PUT'},
            headers={'X-Timestamp': '12345',
                     'Content-Type': 'application/burrito',
                     'Content-Length': '0',
                     'X-Storage-Policy-Index': '37',
                     'X-Container-Partition': '20',
                     'X-Container-Host': '1.2.3.4:5',
                     'X-Container-Device': 'sdb1',
                     'X-Delete-At': 9999999999,
                     'X-Delete-At-Container': '9999999960',
                     'X-Delete-At-Host': "10.1.1.1:6001,10.2.2.2:6002",
                     'X-Delete-At-Partition': '6237',
                     'X-Delete-At-Device': 'sdp,sdq'})

        with mock.patch.object(object_server, 'http_connect',
                               fake_http_connect):
            resp = req.get_response(self.object_controller)

        self.assertEqual(resp.status_int, 201)

        http_connect_args.sort(key=operator.itemgetter('ipaddr'))

        self.assertEquals(len(http_connect_args), 3)
        self.assertEquals(
            http_connect_args[0],
            {'ipaddr': '1.2.3.4',
             'port': '5',
             'path': '/a/c/o',
             'device': 'sdb1',
             'partition': '20',
             'method': 'PUT',
             'ssl': False,
             'headers': HeaderKeyDict({
                 'x-content-type': 'application/burrito',
                 'x-etag': 'd41d8cd98f00b204e9800998ecf8427e',
                 'x-size': '0',
                 'x-timestamp': '12345',
                 'x-storage-policy-index': '37',
                 'referer': 'PUT http://localhost/sda1/p/a/c/o',
                 'user-agent': 'obj-server %d' % os.getpid(),
                 'x-trans-id': '-'})})
        self.assertEquals(
            http_connect_args[1],
            {'ipaddr': '10.1.1.1',
             'port': '6001',
             'path': '/exp/9999999960/9999999999-a/c/o',
             'device': 'sdp',
             'partition': '6237',
             'method': 'PUT',
             'ssl': False,
             'headers': HeaderKeyDict({
                 'x-content-type': 'text/plain',
                 'x-etag': 'd41d8cd98f00b204e9800998ecf8427e',
                 'x-size': '0',
                 'x-timestamp': '12345',
                 'referer': 'PUT http://localhost/sda1/p/a/c/o',
                 'user-agent': 'obj-server %d' % os.getpid(),
                 'x-trans-id': '-'})})
        self.assertEquals(
            http_connect_args[2],
            {'ipaddr': '10.2.2.2',
             'port': '6002',
             'path': '/exp/9999999960/9999999999-a/c/o',
             'device': 'sdq',
             'partition': '6237',
             'method': 'PUT',
             'ssl': False,
             'headers': HeaderKeyDict({
                 'x-content-type': 'text/plain',
                 'x-etag': 'd41d8cd98f00b204e9800998ecf8427e',
                 'x-size': '0',
                 'x-timestamp': '12345',
                 'referer': 'PUT http://localhost/sda1/p/a/c/o',
                 'user-agent': 'obj-server %d' % os.getpid(),
                 'x-trans-id': '-'})})

    @patch_policies([storage_policy.StoragePolicy(0, 'zero', True),
                     storage_policy.StoragePolicy(1, 'one'),
                     storage_policy.StoragePolicy(26, 'twice thirteen')])
    def test_updating_multiple_container_servers(self):
        http_connect_args = []

        def fake_http_connect(ipaddr, port, device, partition, method, path,
                              headers=None, query_string=None, ssl=False):

            class SuccessfulFakeConn(object):

                @property
                def status(self):
                    return 200

                def getresponse(self):
                    return self

                def read(self):
                    return ''

            captured_args = {'ipaddr': ipaddr, 'port': port,
                             'device': device, 'partition': partition,
                             'method': method, 'path': path, 'ssl': ssl,
                             'headers': headers, 'query_string': query_string}

            http_connect_args.append(
                dict((k, v) for k, v in captured_args.iteritems()
                     if v is not None))

        req = Request.blank(
            '/sda1/p/a/c/o',
            environ={'REQUEST_METHOD': 'PUT'},
            headers={'X-Timestamp': '12345',
                     'Content-Type': 'application/burrito',
                     'Content-Length': '0',
                     'X-Storage-Policy-Index': '26',
                     'X-Container-Partition': '20',
                     'X-Container-Host': '1.2.3.4:5, 6.7.8.9:10',
                     'X-Container-Device': 'sdb1, sdf1'})

        with mock.patch.object(object_server, 'http_connect',
                               fake_http_connect):
            req.get_response(self.object_controller)

        http_connect_args.sort(key=operator.itemgetter('ipaddr'))

        self.assertEquals(len(http_connect_args), 2)
        self.assertEquals(
            http_connect_args[0],
            {'ipaddr': '1.2.3.4',
             'port': '5',
             'path': '/a/c/o',
             'device': 'sdb1',
             'partition': '20',
             'method': 'PUT',
             'ssl': False,
             'headers': HeaderKeyDict({
                 'x-content-type': 'application/burrito',
                 'x-etag': 'd41d8cd98f00b204e9800998ecf8427e',
                 'x-size': '0',
                 'x-timestamp': '12345',
                 'x-storage-policy-index': '26',
                 'referer': 'PUT http://localhost/sda1/p/a/c/o',
                 'user-agent': 'obj-server %d' % os.getpid(),
                 'x-trans-id': '-'})})
        self.assertEquals(
            http_connect_args[1],
            {'ipaddr': '6.7.8.9',
             'port': '10',
             'path': '/a/c/o',
             'device': 'sdf1',
             'partition': '20',
             'method': 'PUT',
             'ssl': False,
             'headers': HeaderKeyDict({
                 'x-content-type': 'application/burrito',
                 'x-etag': 'd41d8cd98f00b204e9800998ecf8427e',
                 'x-size': '0',
                 'x-timestamp': '12345',
                 'x-storage-policy-index': '26',
                 'referer': 'PUT http://localhost/sda1/p/a/c/o',
                 'user-agent': 'obj-server %d' % os.getpid(),
                 'x-trans-id': '-'})})

    def test_async_update_saves_on_exception(self):
        _prefix = utils.HASH_PATH_PREFIX
        utils.HASH_PATH_PREFIX = ''

        def fake_http_connect(*args):
            raise Exception('test')

        orig_http_connect = object_server.http_connect
        try:
            object_server.http_connect = fake_http_connect
            self.object_controller.async_update(
                'PUT', 'a', 'c', 'o', '127.0.0.1:1234', 1, 'sdc1',
                {'x-timestamp': '1', 'x-out': 'set'}, 'sda1', 0)
        finally:
            object_server.http_connect = orig_http_connect
            utils.HASH_PATH_PREFIX = _prefix
        self.assertEquals(
            pickle.load(open(os.path.join(
                self.testdir, 'sda1', 'async_pending', 'a83',
                '06fbf0b514e5199dfc4e00f42eb5ea83-0000000001.00000'))),
            {'headers': {'x-timestamp': '1', 'x-out': 'set',
                         'user-agent': 'obj-server %s' % os.getpid()},
             'account': 'a', 'container': 'c', 'obj': 'o', 'op': 'PUT'})

    def test_async_update_saves_on_non_2xx(self):
        _prefix = utils.HASH_PATH_PREFIX
        utils.HASH_PATH_PREFIX = ''

        def fake_http_connect(status):

            class FakeConn(object):

                def __init__(self, status):
                    self.status = status

                def getresponse(self):
                    return self

                def read(self):
                    return ''

            return lambda *args: FakeConn(status)

        orig_http_connect = object_server.http_connect
        try:
            for status in (199, 300, 503):
                object_server.http_connect = fake_http_connect(status)
                self.object_controller.async_update(
                    'PUT', 'a', 'c', 'o', '127.0.0.1:1234', 1, 'sdc1',
                    {'x-timestamp': '1', 'x-out': str(status)}, 'sda1', 0)
                self.assertEquals(
                    pickle.load(open(os.path.join(
                        self.testdir, 'sda1', 'async_pending', 'a83',
                        '06fbf0b514e5199dfc4e00f42eb5ea83-0000000001.00000'))),
                    {'headers': {'x-timestamp': '1', 'x-out': str(status),
                                 'user-agent': 'obj-server %s' % os.getpid()},
                     'account': 'a', 'container': 'c', 'obj': 'o',
                     'op': 'PUT'})
        finally:
            object_server.http_connect = orig_http_connect
            utils.HASH_PATH_PREFIX = _prefix

    def test_async_update_does_not_save_on_2xx(self):
        _prefix = utils.HASH_PATH_PREFIX
        utils.HASH_PATH_PREFIX = ''

        def fake_http_connect(status):

            class FakeConn(object):

                def __init__(self, status):
                    self.status = status

                def getresponse(self):
                    return self

                def read(self):
                    return ''

            return lambda *args: FakeConn(status)

        orig_http_connect = object_server.http_connect
        try:
            for status in (200, 299):
                object_server.http_connect = fake_http_connect(status)
                self.object_controller.async_update(
                    'PUT', 'a', 'c', 'o', '127.0.0.1:1234', 1, 'sdc1',
                    {'x-timestamp': '1', 'x-out': str(status)}, 'sda1', 0)
                self.assertFalse(
                    os.path.exists(os.path.join(
                        self.testdir, 'sda1', 'async_pending', 'a83',
                        '06fbf0b514e5199dfc4e00f42eb5ea83-0000000001.00000')))
        finally:
            object_server.http_connect = orig_http_connect
            utils.HASH_PATH_PREFIX = _prefix

    def test_async_update_saves_on_timeout(self):
        _prefix = utils.HASH_PATH_PREFIX
        utils.HASH_PATH_PREFIX = ''

        def fake_http_connect():

            class FakeConn(object):

                def getresponse(self):
                    return sleep(1)

            return lambda *args: FakeConn()

        orig_http_connect = object_server.http_connect
        try:
            for status in (200, 299):
                object_server.http_connect = fake_http_connect()
                self.object_controller.node_timeout = 0.001
                self.object_controller.async_update(
                    'PUT', 'a', 'c', 'o', '127.0.0.1:1234', 1, 'sdc1',
                    {'x-timestamp': '1', 'x-out': str(status)}, 'sda1', 0)
                self.assertTrue(
                    os.path.exists(os.path.join(
                        self.testdir, 'sda1', 'async_pending', 'a83',
                        '06fbf0b514e5199dfc4e00f42eb5ea83-0000000001.00000')))
        finally:
            object_server.http_connect = orig_http_connect
            utils.HASH_PATH_PREFIX = _prefix

    def test_container_update_no_async_update(self):
        given_args = []

        def fake_async_update(*args):
            given_args.extend(args)

        self.object_controller.async_update = fake_async_update
        req = Request.blank(
            '/v1/a/c/o',
            environ={'REQUEST_METHOD': 'PUT'},
            headers={'X-Timestamp': 1,
                     'X-Trans-Id': '1234'})
        self.object_controller.container_update(
            'PUT', 'a', 'c', 'o', req, {
                'x-size': '0', 'x-etag': 'd41d8cd98f00b204e9800998ecf8427e',
                'x-content-type': 'text/plain', 'x-timestamp': '1'},
            'sda1', 0)
        self.assertEquals(given_args, [])

    def test_container_update(self):
        given_args = []

        def fake_async_update(*args):
            given_args.extend(args)

        self.object_controller.async_update = fake_async_update
        req = Request.blank(
            '/v1/a/c/o',
            environ={'REQUEST_METHOD': 'PUT'},
            headers={'X-Timestamp': 1,
                     'X-Trans-Id': '123',
                     'X-Container-Host': 'chost',
                     'X-Container-Partition': 'cpartition',
                     'X-Container-Device': 'cdevice'})
        self.object_controller.container_update(
            'PUT', 'a', 'c', 'o', req, {
                'x-size': '0', 'x-etag': 'd41d8cd98f00b204e9800998ecf8427e',
                'x-content-type': 'text/plain', 'x-timestamp': '1'},
            'sda1', 0)
        self.assertEquals(
            given_args, [
                'PUT', 'a', 'c', 'o', 'chost', 'cpartition', 'cdevice', {
                    'x-size': '0',
                    'x-etag': 'd41d8cd98f00b204e9800998ecf8427e',
                    'x-content-type': 'text/plain',
                    'x-timestamp': '1',
                    'x-storage-policy-index': '0',  # default when not given
                    'x-trans-id': '123',
                    'referer': 'PUT http://localhost/v1/a/c/o'},
                'sda1', 0])

    def test_container_update_bad_args(self):
        given_args = []

        def fake_async_update(*args):
            given_args.extend(args)

        req = Request.blank(
            '/v1/a/c/o',
            environ={'REQUEST_METHOD': 'PUT'},
            headers={'X-Timestamp': 1,
                     'X-Trans-Id': '123',
                     'X-Container-Host': 'chost,badhost',
                     'X-Container-Partition': 'cpartition',
                     'X-Container-Device': 'cdevice'})
        with mock.patch.object(self.object_controller, 'async_update',
                               fake_async_update):
            self.object_controller.container_update(
                'PUT', 'a', 'c', 'o', req, {
                    'x-size': '0',
                    'x-etag': 'd41d8cd98f00b204e9800998ecf8427e',
                    'x-content-type': 'text/plain', 'x-timestamp': '1'},
                'sda1', 0)
        self.assertEqual(given_args, [])

    def test_delete_at_update_on_put(self):
        # Test how delete_at_update works when issued a delete for old
        # expiration info after a new put with no new expiration info.
        given_args = []

        def fake_async_update(*args):
            given_args.extend(args)

        req = Request.blank(
            '/v1/a/c/o',
            environ={'REQUEST_METHOD': 'PUT'},
            headers={'X-Timestamp': 1,
                     'X-Trans-Id': '123'})
        with mock.patch.object(self.object_controller, 'async_update',
                               fake_async_update):
            self.object_controller.delete_at_update(
                'DELETE', 2, 'a', 'c', 'o', req, 'sda1')
        self.assertEquals(
            given_args, [
                'DELETE', '.expiring_objects', '0000000000',
                '0000000002-a/c/o', None, None, None,
                HeaderKeyDict({
                    'x-timestamp': '1',
                    'x-trans-id': '123',
                    'referer': 'PUT http://localhost/v1/a/c/o'}),
                'sda1', 0])

    def test_delete_at_negative(self):
        # Test how delete_at_update works when issued a delete for old
        # expiration info after a new put with no new expiration info.
        # Test negative is reset to 0
        given_args = []

        def fake_async_update(*args):
            given_args.extend(args)

        self.object_controller.async_update = fake_async_update
        req = Request.blank(
            '/v1/a/c/o',
            environ={'REQUEST_METHOD': 'PUT'},
            headers={'X-Timestamp': 1,
                     'X-Trans-Id': '1234'})
        self.object_controller.delete_at_update(
            'DELETE', -2, 'a', 'c', 'o', req, 'sda1')
        self.assertEquals(given_args, [
            'DELETE', '.expiring_objects', '0000000000', '0000000000-a/c/o',
            None, None, None,
            HeaderKeyDict({
                'x-timestamp': '1',
                'x-trans-id': '1234',
                'referer': 'PUT http://localhost/v1/a/c/o'}),
            'sda1', 0])

    def test_delete_at_cap(self):
        # Test how delete_at_update works when issued a delete for old
        # expiration info after a new put with no new expiration info.
        # Test past cap is reset to cap
        given_args = []

        def fake_async_update(*args):
            given_args.extend(args)

        self.object_controller.async_update = fake_async_update
        req = Request.blank(
            '/v1/a/c/o',
            environ={'REQUEST_METHOD': 'PUT'},
            headers={'X-Timestamp': 1,
                     'X-Trans-Id': '1234'})
        self.object_controller.delete_at_update(
            'DELETE', 12345678901, 'a', 'c', 'o', req, 'sda1')
        self.assertEquals(given_args, [
            'DELETE', '.expiring_objects', '9999936000', '9999999999-a/c/o',
            None, None, None,
            HeaderKeyDict({
                'x-timestamp': '1',
                'x-trans-id': '1234',
                'referer': 'PUT http://localhost/v1/a/c/o'}),
            'sda1', 0])

    def test_delete_at_update_put_with_info(self):
        # Keep next test,
        # test_delete_at_update_put_with_info_but_missing_container, in sync
        # with this one but just missing the X-Delete-At-Container header.
        given_args = []

        def fake_async_update(*args):
            given_args.extend(args)

        self.object_controller.async_update = fake_async_update
        req = Request.blank(
            '/v1/a/c/o',
            environ={'REQUEST_METHOD': 'PUT'},
            headers={'X-Timestamp': 1,
                     'X-Trans-Id': '1234',
                     'X-Delete-At-Container': '0',
                     'X-Delete-At-Host': '127.0.0.1:1234',
                     'X-Delete-At-Partition': '3',
                     'X-Delete-At-Device': 'sdc1'})
        self.object_controller.delete_at_update('PUT', 2, 'a', 'c', 'o',
                                                req, 'sda1')
        self.assertEquals(
            given_args, [
                'PUT', '.expiring_objects', '0000000000', '0000000002-a/c/o',
                '127.0.0.1:1234',
                '3', 'sdc1', HeaderKeyDict({
                    'x-size': '0',
                    'x-etag': 'd41d8cd98f00b204e9800998ecf8427e',
                    'x-content-type': 'text/plain',
                    'x-timestamp': '1',
                    'x-trans-id': '1234',
                    'referer': 'PUT http://localhost/v1/a/c/o'}),
                'sda1', 0])

    def test_delete_at_update_put_with_info_but_missing_container(self):
        # Same as previous test, test_delete_at_update_put_with_info, but just
        # missing the X-Delete-At-Container header.
        given_args = []

        def fake_async_update(*args):
            given_args.extend(args)

        self.object_controller.async_update = fake_async_update
        self.object_controller.logger = FakeLogger()
        req = Request.blank(
            '/v1/a/c/o',
            environ={'REQUEST_METHOD': 'PUT'},
            headers={'X-Timestamp': 1,
                     'X-Trans-Id': '1234',
                     'X-Delete-At-Host': '127.0.0.1:1234',
                     'X-Delete-At-Partition': '3',
                     'X-Delete-At-Device': 'sdc1'})
        self.object_controller.delete_at_update('PUT', 2, 'a', 'c', 'o',
                                                req, 'sda1')
        self.assertEquals(
            self.object_controller.logger.log_dict['warning'],
            [(('X-Delete-At-Container header must be specified for expiring '
               'objects background PUT to work properly. Making best guess as '
               'to the container name for now.',), {})])

    def test_delete_at_update_delete(self):
        given_args = []

        def fake_async_update(*args):
            given_args.extend(args)

        self.object_controller.async_update = fake_async_update
        req = Request.blank(
            '/v1/a/c/o',
            environ={'REQUEST_METHOD': 'DELETE'},
            headers={'X-Timestamp': 1,
                     'X-Trans-Id': '1234'})
        self.object_controller.delete_at_update('DELETE', 2, 'a', 'c', 'o',
                                                req, 'sda1')
        self.assertEquals(
            given_args, [
                'DELETE', '.expiring_objects', '0000000000',
                '0000000002-a/c/o', None, None,
                None, HeaderKeyDict({
                    'x-timestamp': '1', 'x-trans-id': '1234',
                    'referer': 'DELETE http://localhost/v1/a/c/o'}),
                'sda1', 0])

    def test_delete_backend_replication(self):
        # If X-Backend-Replication: True delete_at_update should completely
        # short-circuit.
        given_args = []

        def fake_async_update(*args):
            given_args.extend(args)

        self.object_controller.async_update = fake_async_update
        req = Request.blank(
            '/v1/a/c/o',
            environ={'REQUEST_METHOD': 'PUT'},
            headers={'X-Timestamp': 1,
                     'X-Trans-Id': '1234',
                     'X-Backend-Replication': 'True'})
        self.object_controller.delete_at_update(
            'DELETE', -2, 'a', 'c', 'o', req, 'sda1')
        self.assertEquals(given_args, [])

    def test_POST_calls_delete_at(self):
        given_args = []

        def fake_delete_at_update(*args):
            given_args.extend(args)

        self.object_controller.delete_at_update = fake_delete_at_update

        req = Request.blank(
            '/sda1/p/a/c/o', environ={'REQUEST_METHOD': 'PUT'},
            headers={'X-Timestamp': normalize_timestamp(time()),
                     'Content-Length': '4',
                     'Content-Type': 'application/octet-stream'})
        req.body = 'TEST'
        resp = req.get_response(self.object_controller)
        self.assertEquals(resp.status_int, 201)
        self.assertEquals(given_args, [])

        sleep(.00001)
        req = Request.blank(
            '/sda1/p/a/c/o',
            environ={'REQUEST_METHOD': 'POST'},
            headers={'X-Timestamp': normalize_timestamp(time()),
                     'Content-Type': 'application/x-test'})
        resp = req.get_response(self.object_controller)
        self.assertEquals(resp.status_int, 202)
        self.assertEquals(given_args, [])

        sleep(.00001)
        timestamp1 = normalize_timestamp(time())
        delete_at_timestamp1 = str(int(time() + 1000))
        req = Request.blank(
            '/sda1/p/a/c/o',
            environ={'REQUEST_METHOD': 'POST'},
            headers={'X-Timestamp': timestamp1,
                     'Content-Type': 'application/x-test',
                     'X-Delete-At': delete_at_timestamp1})
        resp = req.get_response(self.object_controller)
        self.assertEquals(resp.status_int, 202)
        self.assertEquals(
            given_args, [
                'PUT', int(delete_at_timestamp1), 'a', 'c', 'o',
                given_args[5], 'sda1'])

        while given_args:
            given_args.pop()

        sleep(.00001)
        timestamp2 = normalize_timestamp(time())
        delete_at_timestamp2 = str(int(time() + 2000))
        req = Request.blank(
            '/sda1/p/a/c/o',
            environ={'REQUEST_METHOD': 'POST'},
            headers={'X-Timestamp': timestamp2,
                     'Content-Type': 'application/x-test',
                     'X-Delete-At': delete_at_timestamp2})
        resp = req.get_response(self.object_controller)
        self.assertEquals(resp.status_int, 202)
        self.assertEquals(
            given_args, [
                'PUT', int(delete_at_timestamp2), 'a', 'c', 'o',
                given_args[5], 'sda1',
                'DELETE', int(delete_at_timestamp1), 'a', 'c', 'o',
                given_args[5], 'sda1'])

    def test_PUT_calls_delete_at(self):
        given_args = []

        def fake_delete_at_update(*args):
            given_args.extend(args)

        self.object_controller.delete_at_update = fake_delete_at_update

        req = Request.blank(
            '/sda1/p/a/c/o', environ={'REQUEST_METHOD': 'PUT'},
            headers={'X-Timestamp': normalize_timestamp(time()),
                     'Content-Length': '4',
                     'Content-Type': 'application/octet-stream'})
        req.body = 'TEST'
        resp = req.get_response(self.object_controller)
        self.assertEquals(resp.status_int, 201)
        self.assertEquals(given_args, [])

        sleep(.00001)
        timestamp1 = normalize_timestamp(time())
        delete_at_timestamp1 = str(int(time() + 1000))
        req = Request.blank(
            '/sda1/p/a/c/o', environ={'REQUEST_METHOD': 'PUT'},
            headers={'X-Timestamp': timestamp1,
                     'Content-Length': '4',
                     'Content-Type': 'application/octet-stream',
                     'X-Delete-At': delete_at_timestamp1})
        req.body = 'TEST'
        resp = req.get_response(self.object_controller)
        self.assertEquals(resp.status_int, 201)
        self.assertEquals(
            given_args, [
                'PUT', int(delete_at_timestamp1), 'a', 'c', 'o',
                given_args[5], 'sda1'])

        while given_args:
            given_args.pop()

        sleep(.00001)
        timestamp2 = normalize_timestamp(time())
        delete_at_timestamp2 = str(int(time() + 2000))
        req = Request.blank(
            '/sda1/p/a/c/o',
            environ={'REQUEST_METHOD': 'PUT'},
            headers={'X-Timestamp': timestamp2,
                     'Content-Length': '4',
                     'Content-Type': 'application/octet-stream',
                     'X-Delete-At': delete_at_timestamp2})
        req.body = 'TEST'
        resp = req.get_response(self.object_controller)
        self.assertEquals(resp.status_int, 201)
        self.assertEquals(
            given_args, [
                'PUT', int(delete_at_timestamp2), 'a', 'c', 'o',
                given_args[5], 'sda1',
                'DELETE', int(delete_at_timestamp1), 'a', 'c', 'o',
                given_args[5], 'sda1'])

    def test_GET_but_expired(self):
        test_time = time() + 10000
        delete_at_timestamp = int(test_time + 100)
        delete_at_container = str(
            delete_at_timestamp /
            self.object_controller.expiring_objects_container_divisor *
            self.object_controller.expiring_objects_container_divisor)
        req = Request.blank(
            '/sda1/p/a/c/o', environ={'REQUEST_METHOD': 'PUT'},
            headers={'X-Timestamp': normalize_timestamp(test_time - 2000),
                     'X-Delete-At': str(delete_at_timestamp),
                     'X-Delete-At-Container': delete_at_container,
                     'Content-Length': '4',
                     'Content-Type': 'application/octet-stream'})
        req.body = 'TEST'
        resp = req.get_response(self.object_controller)
        self.assertEquals(resp.status_int, 201)

        req = Request.blank(
            '/sda1/p/a/c/o', environ={'REQUEST_METHOD': 'GET'},
            headers={'X-Timestamp': normalize_timestamp(test_time)})
        resp = req.get_response(self.object_controller)
        self.assertEquals(resp.status_int, 200)

        orig_time = object_server.time.time
        try:
            t = time()
            object_server.time.time = lambda: t
            delete_at_timestamp = int(t + 1)
            delete_at_container = str(
                delete_at_timestamp /
                self.object_controller.expiring_objects_container_divisor *
                self.object_controller.expiring_objects_container_divisor)
            req = Request.blank(
                '/sda1/p/a/c/o',
                environ={'REQUEST_METHOD': 'PUT'},
                headers={'X-Timestamp': normalize_timestamp(test_time - 1000),
                         'X-Delete-At': str(delete_at_timestamp),
                         'X-Delete-At-Container': delete_at_container,
                         'Content-Length': '4',
                         'Content-Type': 'application/octet-stream'})
            req.body = 'TEST'
            resp = req.get_response(self.object_controller)
            self.assertEquals(resp.status_int, 201)
            req = Request.blank(
                '/sda1/p/a/c/o',
                environ={'REQUEST_METHOD': 'GET'},
                headers={'X-Timestamp': normalize_timestamp(test_time)})
            resp = req.get_response(self.object_controller)
            self.assertEquals(resp.status_int, 200)
        finally:
            object_server.time.time = orig_time

        orig_time = object_server.time.time
        try:
            t = time() + 2
            object_server.time.time = lambda: t
            req = Request.blank(
                '/sda1/p/a/c/o',
                environ={'REQUEST_METHOD': 'GET'},
                headers={'X-Timestamp': normalize_timestamp(t)})
            resp = req.get_response(self.object_controller)
            self.assertEquals(resp.status_int, 404)
        finally:
            object_server.time.time = orig_time

    def test_HEAD_but_expired(self):
        test_time = time() + 10000
        delete_at_timestamp = int(test_time + 100)
        delete_at_container = str(
            delete_at_timestamp /
            self.object_controller.expiring_objects_container_divisor *
            self.object_controller.expiring_objects_container_divisor)
        req = Request.blank(
            '/sda1/p/a/c/o', environ={'REQUEST_METHOD': 'PUT'},
            headers={'X-Timestamp': normalize_timestamp(test_time - 2000),
                     'X-Delete-At': str(delete_at_timestamp),
                     'X-Delete-At-Container': delete_at_container,
                     'Content-Length': '4',
                     'Content-Type': 'application/octet-stream'})
        req.body = 'TEST'
        resp = req.get_response(self.object_controller)
        self.assertEquals(resp.status_int, 201)

        req = Request.blank(
            '/sda1/p/a/c/o',
            environ={'REQUEST_METHOD': 'HEAD'},
            headers={'X-Timestamp': normalize_timestamp(test_time)})
        resp = req.get_response(self.object_controller)
        self.assertEquals(resp.status_int, 200)

        orig_time = object_server.time.time
        try:
            t = time()
            delete_at_timestamp = int(t + 1)
            delete_at_container = str(
                delete_at_timestamp /
                self.object_controller.expiring_objects_container_divisor *
                self.object_controller.expiring_objects_container_divisor)
            object_server.time.time = lambda: t
            req = Request.blank(
                '/sda1/p/a/c/o',
                environ={'REQUEST_METHOD': 'PUT'},
                headers={'X-Timestamp': normalize_timestamp(test_time - 1000),
                         'X-Delete-At': str(delete_at_timestamp),
                         'X-Delete-At-Container': delete_at_container,
                         'Content-Length': '4',
                         'Content-Type': 'application/octet-stream'})
            req.body = 'TEST'
            resp = req.get_response(self.object_controller)
            self.assertEquals(resp.status_int, 201)
            req = Request.blank(
                '/sda1/p/a/c/o',
                environ={'REQUEST_METHOD': 'HEAD'},
                headers={'X-Timestamp': normalize_timestamp(test_time)})
            resp = req.get_response(self.object_controller)
            self.assertEquals(resp.status_int, 200)
        finally:
            object_server.time.time = orig_time

        orig_time = object_server.time.time
        try:
            t = time() + 2
            object_server.time.time = lambda: t
            req = Request.blank(
                '/sda1/p/a/c/o',
                environ={'REQUEST_METHOD': 'HEAD'},
                headers={'X-Timestamp': normalize_timestamp(time())})
            resp = req.get_response(self.object_controller)
            self.assertEquals(resp.status_int, 404)
        finally:
            object_server.time.time = orig_time

    def test_POST_but_expired(self):
        test_time = time() + 10000
        delete_at_timestamp = int(test_time + 100)
        delete_at_container = str(
            delete_at_timestamp /
            self.object_controller.expiring_objects_container_divisor *
            self.object_controller.expiring_objects_container_divisor)
        req = Request.blank(
            '/sda1/p/a/c/o', environ={'REQUEST_METHOD': 'PUT'},
            headers={'X-Timestamp': normalize_timestamp(test_time - 2000),
                     'X-Delete-At': str(delete_at_timestamp),
                     'X-Delete-At-Container': delete_at_container,
                     'Content-Length': '4',
                     'Content-Type': 'application/octet-stream'})
        req.body = 'TEST'
        resp = req.get_response(self.object_controller)
        self.assertEquals(resp.status_int, 201)

        req = Request.blank(
            '/sda1/p/a/c/o',
            environ={'REQUEST_METHOD': 'POST'},
            headers={'X-Timestamp': normalize_timestamp(test_time - 1500)})
        resp = req.get_response(self.object_controller)
        self.assertEquals(resp.status_int, 202)

        delete_at_timestamp = int(time() + 1)
        delete_at_container = str(
            delete_at_timestamp /
            self.object_controller.expiring_objects_container_divisor *
            self.object_controller.expiring_objects_container_divisor)
        req = Request.blank(
            '/sda1/p/a/c/o', environ={'REQUEST_METHOD': 'PUT'},
            headers={'X-Timestamp': normalize_timestamp(test_time - 1000),
                     'X-Delete-At': str(delete_at_timestamp),
                     'X-Delete-At-Container': delete_at_container,
                     'Content-Length': '4',
                     'Content-Type': 'application/octet-stream'})
        req.body = 'TEST'
        resp = req.get_response(self.object_controller)
        self.assertEquals(resp.status_int, 201)

        orig_time = object_server.time.time
        try:
            t = time() + 2
            object_server.time.time = lambda: t
            req = Request.blank(
                '/sda1/p/a/c/o',
                environ={'REQUEST_METHOD': 'POST'},
                headers={'X-Timestamp': normalize_timestamp(time())})
            resp = req.get_response(self.object_controller)
            self.assertEquals(resp.status_int, 404)
        finally:
            object_server.time.time = orig_time

    def test_DELETE_but_expired(self):
        test_time = time() + 10000
        delete_at_timestamp = int(test_time + 100)
        delete_at_container = str(
            delete_at_timestamp /
            self.object_controller.expiring_objects_container_divisor *
            self.object_controller.expiring_objects_container_divisor)
        req = Request.blank(
            '/sda1/p/a/c/o', environ={'REQUEST_METHOD': 'PUT'},
            headers={'X-Timestamp': normalize_timestamp(test_time - 2000),
                     'X-Delete-At': str(delete_at_timestamp),
                     'X-Delete-At-Container': delete_at_container,
                     'Content-Length': '4',
                     'Content-Type': 'application/octet-stream'})
        req.body = 'TEST'
        resp = req.get_response(self.object_controller)
        self.assertEquals(resp.status_int, 201)

        orig_time = object_server.time.time
        try:
            t = test_time + 100
            object_server.time.time = lambda: float(t)
            req = Request.blank(
                '/sda1/p/a/c/o',
                environ={'REQUEST_METHOD': 'DELETE'},
                headers={'X-Timestamp': normalize_timestamp(time())})
            resp = req.get_response(self.object_controller)
            self.assertEquals(resp.status_int, 404)
        finally:
            object_server.time.time = orig_time

    def test_DELETE_if_delete_at_expired_still_deletes(self):
        test_time = time() + 10
        test_timestamp = normalize_timestamp(test_time)
        delete_at_time = int(test_time + 10)
        delete_at_timestamp = str(delete_at_time)
        delete_at_container = str(
            delete_at_time /
            self.object_controller.expiring_objects_container_divisor *
            self.object_controller.expiring_objects_container_divisor)
        req = Request.blank(
            '/sda1/p/a/c/o', environ={'REQUEST_METHOD': 'PUT'},
            headers={'X-Timestamp': test_timestamp,
                     'X-Delete-At': delete_at_timestamp,
                     'X-Delete-At-Container': delete_at_container,
                     'Content-Length': '4',
                     'Content-Type': 'application/octet-stream'})
        req.body = 'TEST'
        resp = req.get_response(self.object_controller)
        self.assertEquals(resp.status_int, 201)

        # sanity
        req = Request.blank(
            '/sda1/p/a/c/o', environ={'REQUEST_METHOD': 'GET'},
            headers={'X-Timestamp': test_timestamp})
        resp = req.get_response(self.object_controller)
        self.assertEquals(resp.status_int, 200)
        self.assertEquals(resp.body, 'TEST')
        objfile = os.path.join(
            self.testdir, 'sda1',
            storage_directory(diskfile.get_data_dir(0), 'p',
                              hash_path('a', 'c', 'o')),
            test_timestamp + '.data')
        self.assert_(os.path.isfile(objfile))

        # move time past expirery
        with mock.patch('swift.obj.diskfile.time') as mock_time:
            mock_time.time.return_value = test_time + 100
            req = Request.blank(
                '/sda1/p/a/c/o', environ={'REQUEST_METHOD': 'GET'},
                headers={'X-Timestamp': test_timestamp})
            resp = req.get_response(self.object_controller)
            # request will 404
            self.assertEquals(resp.status_int, 404)
            # but file still exists
            self.assert_(os.path.isfile(objfile))

            # make the x-if-delete-at with all the right bits
            req = Request.blank(
                '/sda1/p/a/c/o',
                environ={'REQUEST_METHOD': 'DELETE'},
                headers={'X-Timestamp': delete_at_timestamp,
                         'X-If-Delete-At': delete_at_timestamp})
            resp = req.get_response(self.object_controller)
            self.assertEquals(resp.status_int, 404)
            self.assertFalse(os.path.isfile(objfile))

    def test_DELETE_if_delete_at(self):
        test_time = time() + 10000
        req = Request.blank(
            '/sda1/p/a/c/o', environ={'REQUEST_METHOD': 'PUT'},
            headers={'X-Timestamp': normalize_timestamp(test_time - 99),
                     'Content-Length': '4',
                     'Content-Type': 'application/octet-stream'})
        req.body = 'TEST'
        resp = req.get_response(self.object_controller)
        self.assertEquals(resp.status_int, 201)

        req = Request.blank(
            '/sda1/p/a/c/o',
            environ={'REQUEST_METHOD': 'DELETE'},
            headers={'X-Timestamp': normalize_timestamp(test_time - 98)})
        resp = req.get_response(self.object_controller)
        self.assertEquals(resp.status_int, 204)

        delete_at_timestamp = int(test_time - 1)
        delete_at_container = str(
            delete_at_timestamp /
            self.object_controller.expiring_objects_container_divisor *
            self.object_controller.expiring_objects_container_divisor)
        req = Request.blank(
            '/sda1/p/a/c/o', environ={'REQUEST_METHOD': 'PUT'},
            headers={'X-Timestamp': normalize_timestamp(test_time - 97),
                     'X-Delete-At': str(delete_at_timestamp),
                     'X-Delete-At-Container': delete_at_container,
                     'Content-Length': '4',
                     'Content-Type': 'application/octet-stream'})
        req.body = 'TEST'
        resp = req.get_response(self.object_controller)
        self.assertEquals(resp.status_int, 201)

        req = Request.blank(
            '/sda1/p/a/c/o',
            environ={'REQUEST_METHOD': 'DELETE'},
            headers={'X-Timestamp': normalize_timestamp(test_time - 95),
                     'X-If-Delete-At': str(int(test_time))})
        resp = req.get_response(self.object_controller)
        self.assertEquals(resp.status_int, 412)

        req = Request.blank(
            '/sda1/p/a/c/o',
            environ={'REQUEST_METHOD': 'DELETE'},
            headers={'X-Timestamp': normalize_timestamp(test_time - 95)})
        resp = req.get_response(self.object_controller)
        self.assertEquals(resp.status_int, 204)

        delete_at_timestamp = int(test_time - 1)
        delete_at_container = str(
            delete_at_timestamp /
            self.object_controller.expiring_objects_container_divisor *
            self.object_controller.expiring_objects_container_divisor)
        req = Request.blank(
            '/sda1/p/a/c/o', environ={'REQUEST_METHOD': 'PUT'},
            headers={'X-Timestamp': normalize_timestamp(test_time - 94),
                     'X-Delete-At': str(delete_at_timestamp),
                     'X-Delete-At-Container': delete_at_container,
                     'Content-Length': '4',
                     'Content-Type': 'application/octet-stream'})
        req.body = 'TEST'
        resp = req.get_response(self.object_controller)
        self.assertEquals(resp.status_int, 201)

        req = Request.blank(
            '/sda1/p/a/c/o', environ={'REQUEST_METHOD': 'DELETE'},
            headers={'X-Timestamp': normalize_timestamp(test_time - 92),
                     'X-If-Delete-At': str(int(test_time))})
        resp = req.get_response(self.object_controller)
        self.assertEquals(resp.status_int, 412)

        req = Request.blank(
            '/sda1/p/a/c/o', environ={'REQUEST_METHOD': 'DELETE'},
            headers={'X-Timestamp': normalize_timestamp(test_time - 92),
                     'X-If-Delete-At': delete_at_timestamp})
        resp = req.get_response(self.object_controller)
        self.assertEquals(resp.status_int, 204)

        req = Request.blank(
            '/sda1/p/a/c/o', environ={'REQUEST_METHOD': 'DELETE'},
            headers={'X-Timestamp': normalize_timestamp(test_time - 92),
                     'X-If-Delete-At': 'abc'})
        resp = req.get_response(self.object_controller)
        self.assertEquals(resp.status_int, 400)

    def test_DELETE_calls_delete_at(self):
        given_args = []

        def fake_delete_at_update(*args):
            given_args.extend(args)

        self.object_controller.delete_at_update = fake_delete_at_update
        timestamp1 = normalize_timestamp(time())
        delete_at_timestamp1 = int(time() + 1000)
        delete_at_container1 = str(
            delete_at_timestamp1 /
            self.object_controller.expiring_objects_container_divisor *
            self.object_controller.expiring_objects_container_divisor)
        req = Request.blank(
            '/sda1/p/a/c/o', environ={'REQUEST_METHOD': 'PUT'},
            headers={'X-Timestamp': timestamp1,
                     'Content-Length': '4',
                     'Content-Type': 'application/octet-stream',
                     'X-Delete-At': str(delete_at_timestamp1),
                     'X-Delete-At-Container': delete_at_container1})
        req.body = 'TEST'
        resp = req.get_response(self.object_controller)
        self.assertEquals(resp.status_int, 201)
        self.assertEquals(given_args, [
            'PUT', int(delete_at_timestamp1), 'a', 'c', 'o',
            given_args[5], 'sda1'])

        while given_args:
            given_args.pop()

        sleep(.00001)
        timestamp2 = normalize_timestamp(time())
        req = Request.blank(
            '/sda1/p/a/c/o',
            environ={'REQUEST_METHOD': 'DELETE'},
            headers={'X-Timestamp': timestamp2,
                     'Content-Type': 'application/octet-stream'})
        resp = req.get_response(self.object_controller)
        self.assertEquals(resp.status_int, 204)
        self.assertEquals(given_args, [
            'DELETE', int(delete_at_timestamp1), 'a', 'c', 'o',
            given_args[5], 'sda1'])

    def test_PUT_delete_at_in_past(self):
        req = Request.blank(
            '/sda1/p/a/c/o', environ={'REQUEST_METHOD': 'PUT'},
            headers={'X-Timestamp': normalize_timestamp(time()),
                     'X-Delete-At': str(int(time() - 1)),
                     'Content-Length': '4',
                     'Content-Type': 'application/octet-stream'})
        req.body = 'TEST'
        resp = req.get_response(self.object_controller)
        self.assertEquals(resp.status_int, 400)
        self.assertTrue('X-Delete-At in past' in resp.body)

    def test_POST_delete_at_in_past(self):
        req = Request.blank(
            '/sda1/p/a/c/o',
            environ={'REQUEST_METHOD': 'PUT'},
            headers={'X-Timestamp': normalize_timestamp(time()),
                     'Content-Length': '4',
                     'Content-Type': 'application/octet-stream'})
        req.body = 'TEST'
        resp = req.get_response(self.object_controller)
        self.assertEquals(resp.status_int, 201)

        req = Request.blank(
            '/sda1/p/a/c/o',
            environ={'REQUEST_METHOD': 'POST'},
            headers={'X-Timestamp': normalize_timestamp(time() + 1),
                     'X-Delete-At': str(int(time() - 1))})
        resp = req.get_response(self.object_controller)
        self.assertEquals(resp.status_int, 400)
        self.assertTrue('X-Delete-At in past' in resp.body)

    def test_REPLICATE_works(self):

        def fake_get_hashes(*args, **kwargs):
            return 0, {1: 2}

        def my_tpool_execute(func, *args, **kwargs):
            return func(*args, **kwargs)

        was_get_hashes = diskfile.get_hashes
        was_tpool_exe = tpool.execute
        try:
            diskfile.get_hashes = fake_get_hashes
            tpool.execute = my_tpool_execute
            req = Request.blank('/sda1/p/suff',
                                environ={'REQUEST_METHOD': 'REPLICATE'},
                                headers={})
            resp = req.get_response(self.object_controller)
            self.assertEquals(resp.status_int, 200)
            p_data = pickle.loads(resp.body)
            self.assertEquals(p_data, {1: 2})
        finally:
            tpool.execute = was_tpool_exe
            diskfile.get_hashes = was_get_hashes

    def test_REPLICATE_timeout(self):

        def fake_get_hashes(*args, **kwargs):
            raise Timeout()

        def my_tpool_execute(func, *args, **kwargs):
            return func(*args, **kwargs)

        was_get_hashes = diskfile.get_hashes
        was_tpool_exe = tpool.execute
        try:
            diskfile.get_hashes = fake_get_hashes
            tpool.execute = my_tpool_execute
            req = Request.blank('/sda1/p/suff',
                                environ={'REQUEST_METHOD': 'REPLICATE'},
                                headers={})
            self.assertRaises(Timeout, self.object_controller.REPLICATE, req)
        finally:
            tpool.execute = was_tpool_exe
            diskfile.get_hashes = was_get_hashes

    def test_REPLICATE_insufficient_storage(self):
        conf = {'devices': self.testdir, 'mount_check': 'true'}
        self.object_controller = object_server.ObjectController(
            conf, logger=debug_logger())
        self.object_controller.bytes_per_sync = 1

        def fake_check_mount(*args, **kwargs):
            return False

        with mock.patch("swift.obj.diskfile.check_mount", fake_check_mount):
            req = Request.blank('/sda1/p/suff',
                                environ={'REQUEST_METHOD': 'REPLICATE'},
                                headers={})
            resp = req.get_response(self.object_controller)
        self.assertEqual(resp.status_int, 507)

    def test_REPLICATION_can_be_called(self):
        req = Request.blank('/sda1/p/other/suff',
                            environ={'REQUEST_METHOD': 'REPLICATION'},
                            headers={})
        resp = req.get_response(self.object_controller)
        self.assertEqual(resp.status_int, 200)

    def test_PUT_with_full_drive(self):

        class IgnoredBody(object):

            def __init__(self):
                self.read_called = False

            def read(self, size=-1):
                if not self.read_called:
                    self.read_called = True
                    return 'VERIFY'
                return ''

        def fake_fallocate(fd, size):
            raise OSError(42, 'Unable to fallocate(%d)' % size)

        orig_fallocate = diskfile.fallocate
        try:
            diskfile.fallocate = fake_fallocate
            timestamp = normalize_timestamp(time())
            body_reader = IgnoredBody()
            req = Request.blank(
                '/sda1/p/a/c/o',
                environ={'REQUEST_METHOD': 'PUT',
                         'wsgi.input': body_reader},
                headers={'X-Timestamp': timestamp,
                         'Content-Length': '6',
                         'Content-Type': 'application/octet-stream',
                         'Expect': '100-continue'})
            resp = req.get_response(self.object_controller)
            self.assertEquals(resp.status_int, 507)
            self.assertFalse(body_reader.read_called)
        finally:
            diskfile.fallocate = orig_fallocate

    def test_global_conf_callback_does_nothing(self):
        preloaded_app_conf = {}
        global_conf = {}
        object_server.global_conf_callback(preloaded_app_conf, global_conf)
        self.assertEqual(preloaded_app_conf, {})
        self.assertEqual(global_conf.keys(), ['replication_semaphore'])
        try:
            value = global_conf['replication_semaphore'][0].get_value()
        except NotImplementedError:
            # On some operating systems (at a minimum, OS X) it's not possible
            # to introspect the value of a semaphore
            raise SkipTest
        else:
            self.assertEqual(value, 4)

    def test_global_conf_callback_replication_semaphore(self):
        preloaded_app_conf = {'replication_concurrency': 123}
        global_conf = {}
        with mock.patch.object(
                object_server.multiprocessing, 'BoundedSemaphore',
                return_value='test1') as mocked_Semaphore:
            object_server.global_conf_callback(preloaded_app_conf, global_conf)
        self.assertEqual(preloaded_app_conf, {'replication_concurrency': 123})
        self.assertEqual(global_conf, {'replication_semaphore': ['test1']})
        mocked_Semaphore.assert_called_once_with(123)

    def test_handling_of_replication_semaphore_config(self):
        conf = {'devices': self.testdir, 'mount_check': 'false'}
        objsrv = object_server.ObjectController(conf)
        self.assertTrue(objsrv.replication_semaphore is None)
        conf['replication_semaphore'] = ['sema']
        objsrv = object_server.ObjectController(conf)
        self.assertEqual(objsrv.replication_semaphore, 'sema')

    def test_serv_reserv(self):
        # Test replication_server flag was set from configuration file.
        conf = {'devices': self.testdir, 'mount_check': 'false'}
        self.assertEquals(
            object_server.ObjectController(conf).replication_server, None)
        for val in [True, '1', 'True', 'true']:
            conf['replication_server'] = val
            self.assertTrue(
                object_server.ObjectController(conf).replication_server)
        for val in [False, 0, '0', 'False', 'false', 'test_string']:
            conf['replication_server'] = val
            self.assertFalse(
                object_server.ObjectController(conf).replication_server)

    def test_list_allowed_methods(self):
        # Test list of allowed_methods
        obj_methods = ['DELETE', 'PUT', 'HEAD', 'GET', 'POST']
        repl_methods = ['REPLICATE', 'REPLICATION']
        for method_name in obj_methods:
            method = getattr(self.object_controller, method_name)
            self.assertFalse(hasattr(method, 'replication'))
        for method_name in repl_methods:
            method = getattr(self.object_controller, method_name)
            self.assertEquals(method.replication, True)

    def test_correct_allowed_method(self):
        # Test correct work for allowed method using
        # swift.obj.server.ObjectController.__call__
        inbuf = StringIO()
        errbuf = StringIO()
        outbuf = StringIO()
        self.object_controller = object_server.app_factory(
            {'devices': self.testdir, 'mount_check': 'false',
             'replication_server': 'false'})

        def start_response(*args):
            # Sends args to outbuf
            outbuf.writelines(args)

        method = 'PUT'
        env = {'REQUEST_METHOD': method,
               'SCRIPT_NAME': '',
               'PATH_INFO': '/sda1/p/a/c/o',
               'SERVER_NAME': '127.0.0.1',
               'SERVER_PORT': '8080',
               'SERVER_PROTOCOL': 'HTTP/1.0',
               'CONTENT_LENGTH': '0',
               'wsgi.version': (1, 0),
               'wsgi.url_scheme': 'http',
               'wsgi.input': inbuf,
               'wsgi.errors': errbuf,
               'wsgi.multithread': False,
               'wsgi.multiprocess': False,
               'wsgi.run_once': False}

        method_res = mock.MagicMock()
        mock_method = public(lambda x:
                             mock.MagicMock(return_value=method_res))
        with mock.patch.object(self.object_controller, method,
                               new=mock_method):
            response = self.object_controller.__call__(env, start_response)
            self.assertEqual(response, method_res)

    def test_not_allowed_method(self):
        # Test correct work for NOT allowed method using
        # swift.obj.server.ObjectController.__call__
        inbuf = StringIO()
        errbuf = StringIO()
        outbuf = StringIO()
        self.object_controller = object_server.ObjectController(
            {'devices': self.testdir, 'mount_check': 'false',
             'replication_server': 'false'}, logger=FakeLogger())

        def start_response(*args):
            # Sends args to outbuf
            outbuf.writelines(args)

        method = 'PUT'

        env = {'REQUEST_METHOD': method,
               'SCRIPT_NAME': '',
               'PATH_INFO': '/sda1/p/a/c/o',
               'SERVER_NAME': '127.0.0.1',
               'SERVER_PORT': '8080',
               'SERVER_PROTOCOL': 'HTTP/1.0',
               'CONTENT_LENGTH': '0',
               'wsgi.version': (1, 0),
               'wsgi.url_scheme': 'http',
               'wsgi.input': inbuf,
               'wsgi.errors': errbuf,
               'wsgi.multithread': False,
               'wsgi.multiprocess': False,
               'wsgi.run_once': False}

        answer = ['<html><h1>Method Not Allowed</h1><p>The method is not '
                  'allowed for this resource.</p></html>']
        mock_method = replication(public(lambda x: mock.MagicMock()))
        with mock.patch.object(self.object_controller, method,
                               new=mock_method):
            mock_method.replication = True
            with mock.patch('time.gmtime',
                            mock.MagicMock(side_effect=[gmtime(10001.0)])):
                with mock.patch('time.time',
                                mock.MagicMock(side_effect=[10000.0,
                                                            10001.0])):
                    response = self.object_controller.__call__(
                        env, start_response)
                    self.assertEqual(response, answer)
                    self.assertEqual(
                        self.object_controller.logger.log_dict['info'],
                        [(('None - - [01/Jan/1970:02:46:41 +0000] "PUT'
                           ' /sda1/p/a/c/o" 405 - "-" "-" "-" 1.0000 "-"',),
                          {})])

    def test_not_utf8_and_not_logging_requests(self):
        inbuf = StringIO()
        errbuf = StringIO()
        outbuf = StringIO()
        self.object_controller = object_server.ObjectController(
            {'devices': self.testdir, 'mount_check': 'false',
             'replication_server': 'false', 'log_requests': 'false'},
            logger=FakeLogger())

        def start_response(*args):
            # Sends args to outbuf
            outbuf.writelines(args)

        method = 'PUT'

        env = {'REQUEST_METHOD': method,
               'SCRIPT_NAME': '',
               'PATH_INFO': '/sda1/p/a/c/\x00%20/%',
               'SERVER_NAME': '127.0.0.1',
               'SERVER_PORT': '8080',
               'SERVER_PROTOCOL': 'HTTP/1.0',
               'CONTENT_LENGTH': '0',
               'wsgi.version': (1, 0),
               'wsgi.url_scheme': 'http',
               'wsgi.input': inbuf,
               'wsgi.errors': errbuf,
               'wsgi.multithread': False,
               'wsgi.multiprocess': False,
               'wsgi.run_once': False}

        answer = ['Invalid UTF8 or contains NULL']
        mock_method = public(lambda x: mock.MagicMock())
        with mock.patch.object(self.object_controller, method,
                               new=mock_method):
            response = self.object_controller.__call__(env, start_response)
            self.assertEqual(response, answer)
            self.assertEqual(self.object_controller.logger.log_dict['info'],
                             [])

    def test__call__returns_500(self):
        inbuf = StringIO()
        errbuf = StringIO()
        outbuf = StringIO()
        self.object_controller = object_server.ObjectController(
            {'devices': self.testdir, 'mount_check': 'false',
             'replication_server': 'false', 'log_requests': 'false'},
            logger=FakeLogger())

        def start_response(*args):
            # Sends args to outbuf
            outbuf.writelines(args)

        method = 'PUT'

        env = {'REQUEST_METHOD': method,
               'SCRIPT_NAME': '',
               'PATH_INFO': '/sda1/p/a/c/o',
               'SERVER_NAME': '127.0.0.1',
               'SERVER_PORT': '8080',
               'SERVER_PROTOCOL': 'HTTP/1.0',
               'CONTENT_LENGTH': '0',
               'wsgi.version': (1, 0),
               'wsgi.url_scheme': 'http',
               'wsgi.input': inbuf,
               'wsgi.errors': errbuf,
               'wsgi.multithread': False,
               'wsgi.multiprocess': False,
               'wsgi.run_once': False}

        @public
        def mock_put_method(*args, **kwargs):
            raise Exception()

        with mock.patch.object(self.object_controller, method,
                               new=mock_put_method):
            response = self.object_controller.__call__(env, start_response)
            self.assertTrue(response[0].startswith(
                'Traceback (most recent call last):'))
            self.assertEqual(
                self.object_controller.logger.log_dict['exception'],
                [(('ERROR __call__ error with %(method)s %(path)s ',
                   {'method': 'PUT', 'path': '/sda1/p/a/c/o'}),
                  {},
                  '')])
            self.assertEqual(self.object_controller.logger.log_dict['INFO'],
                             [])

    def test_PUT_slow(self):
        inbuf = StringIO()
        errbuf = StringIO()
        outbuf = StringIO()
        self.object_controller = object_server.ObjectController(
            {'devices': self.testdir, 'mount_check': 'false',
             'replication_server': 'false', 'log_requests': 'false',
             'slow': '10'},
            logger=FakeLogger())

        def start_response(*args):
            # Sends args to outbuf
            outbuf.writelines(args)

        method = 'PUT'

        env = {'REQUEST_METHOD': method,
               'SCRIPT_NAME': '',
               'PATH_INFO': '/sda1/p/a/c/o',
               'SERVER_NAME': '127.0.0.1',
               'SERVER_PORT': '8080',
               'SERVER_PROTOCOL': 'HTTP/1.0',
               'CONTENT_LENGTH': '0',
               'wsgi.version': (1, 0),
               'wsgi.url_scheme': 'http',
               'wsgi.input': inbuf,
               'wsgi.errors': errbuf,
               'wsgi.multithread': False,
               'wsgi.multiprocess': False,
               'wsgi.run_once': False}

        mock_method = public(lambda x: mock.MagicMock())
        with mock.patch.object(self.object_controller, method,
                               new=mock_method):
            with mock.patch('time.time',
                            mock.MagicMock(side_effect=[10000.0,
                                                        10001.0])):
                with mock.patch('swift.obj.server.sleep',
                                mock.MagicMock()) as ms:
                    self.object_controller.__call__(env, start_response)
                    ms.assert_called_with(9)
                    self.assertEqual(
                        self.object_controller.logger.log_dict['info'], [])

<<<<<<< HEAD
    @patch_policies([storage_policy.StoragePolicy(0, 'zero', True),
                     storage_policy.StoragePolicy(1, 'one', False)])
    def test_dynamic_datadir(self):
        timestamp = normalize_timestamp(time())
        req = Request.blank('/sda1/p/a/c/o', environ={'REQUEST_METHOD': 'PUT'},
                            headers={'X-Timestamp': timestamp,
                                     'Content-Type': 'application/x-test',
                                     'Foo': 'fooheader',
                                     'Baz': 'bazheader',
                                     POLICY_INDEX: 1,
                                     'X-Object-Meta-1': 'One',
                                     'X-Object-Meta-Two': 'Two'})
        req.body = 'VERIFY'
        object_dir = self.testdir + "/sda1/objects-1"
        self.assertFalse(os.path.isdir(object_dir))
        resp = req.get_response(self.object_controller)
        self.assertEquals(resp.status_int, 201)
        self.assertTrue(os.path.isdir(object_dir))

        # make sure no idx in header uses policy 0 data_dir
        req = Request.blank('/sda1/p/a/c/o', environ={'REQUEST_METHOD': 'PUT'},
                            headers={'X-Timestamp': timestamp,
                                     'Content-Type': 'application/x-test',
                                     'Foo': 'fooheader',
                                     'Baz': 'bazheader',
                                     'X-Object-Meta-1': 'One',
                                     'X-Object-Meta-Two': 'Two'})
        req.body = 'VERIFY'
        object_dir = self.testdir + "/sda1/objects"
        self.assertFalse(os.path.isdir(object_dir))
        with mock.patch.object(POLICIES, 'get_by_index',
                               lambda _: True):
            resp = req.get_response(self.object_controller)
        self.assertEquals(resp.status_int, 201)
        self.assertTrue(os.path.isdir(object_dir))
=======
    def test_log_line_format(self):
        req = Request.blank(
            '/sda1/p/a/c/o',
            environ={'REQUEST_METHOD': 'HEAD', 'REMOTE_ADDR': '1.2.3.4'})
        self.object_controller.logger = FakeLogger()
        with mock.patch(
                'time.gmtime', mock.MagicMock(side_effect=[gmtime(10001.0)])):
            with mock.patch(
                    'time.time',
                    mock.MagicMock(side_effect=[10000.0, 10001.0, 10002.0])):
                req.get_response(self.object_controller)
        self.assertEqual(
            self.object_controller.logger.log_dict['info'],
            [(('1.2.3.4 - - [01/Jan/1970:02:46:41 +0000] "HEAD /sda1/p/a/c/o" '
             '404 - "-" "-" "-" 2.0000 "-"',), {})])

>>>>>>> 856c1553

if __name__ == '__main__':
    unittest.main()<|MERGE_RESOLUTION|>--- conflicted
+++ resolved
@@ -3641,7 +3641,6 @@
                     self.assertEqual(
                         self.object_controller.logger.log_dict['info'], [])
 
-<<<<<<< HEAD
     @patch_policies([storage_policy.StoragePolicy(0, 'zero', True),
                      storage_policy.StoragePolicy(1, 'one', False)])
     def test_dynamic_datadir(self):
@@ -3677,7 +3676,7 @@
             resp = req.get_response(self.object_controller)
         self.assertEquals(resp.status_int, 201)
         self.assertTrue(os.path.isdir(object_dir))
-=======
+
     def test_log_line_format(self):
         req = Request.blank(
             '/sda1/p/a/c/o',
@@ -3694,7 +3693,6 @@
             [(('1.2.3.4 - - [01/Jan/1970:02:46:41 +0000] "HEAD /sda1/p/a/c/o" '
              '404 - "-" "-" "-" 2.0000 "-"',), {})])
 
->>>>>>> 856c1553
 
 if __name__ == '__main__':
     unittest.main()