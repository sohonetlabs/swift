--- conflicted
+++ resolved
@@ -82,12 +82,10 @@
 # storage_domain = example.com
 # path_root = v1
 
-<<<<<<< HEAD
+[filter:catch_errors]
+use = egg:swift#catch_errors
+
 [filter:cname_lookup]
 use = egg:swift#cname_lookup
 # storage_domain = example.com
-# lookup_depth = 1
-=======
-[filter:catch_errors]
-use = egg:swift#catch_errors
->>>>>>> 224bd990
+# lookup_depth = 1